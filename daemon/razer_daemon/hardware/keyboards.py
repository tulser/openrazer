"""
Keyboards class
"""
import re

from razer_daemon.hardware.device_base import RazerDeviceBrightnessSuspend as _RazerDeviceBrightnessSuspend
from razer_daemon.misc.key_event_management import KeyboardKeyManager as _KeyboardKeyManager, GamepadKeyManager as _GamepadKeyManager, OrbweaverKeyManager as _OrbweaverKeyManager
from razer_daemon.misc.ripple_effect import RippleManager as _RippleManager


class _MacroKeyboard(_RazerDeviceBrightnessSuspend):
    """
    Keyboard class

    Has macro functionality and brightness based suspend
    """

    def __init__(self, *args, **kwargs):
        super(_MacroKeyboard, self).__init__(*args, **kwargs)
        # Methods are loaded into DBus by this point

        self.key_manager = _KeyboardKeyManager(self._device_number, self.event_files, self, use_epoll=True, testing=self._testing)

        self.logger.info('Putting device into driver mode. Daemon will handle special functionality')
        self.set_device_mode(0x03, 0x00)  # Driver mode

    def _close(self):
        """
        Close the key manager
        """
        super(_MacroKeyboard, self)._close()

        try:
            self.set_device_mode(0x00, 0x00)  # Device mode
        except FileNotFoundError:  # Could be called when daemon is stopping or device is removed.
            pass

        # TODO look into saving stats in /var/run maybe
        self.key_manager.close()


class RazerNostromo(_RazerDeviceBrightnessSuspend):
    """
    Class for the Razer Tartarus Chroma
    """
    EVENT_FILE_REGEX = re.compile(r'.*Razer_Nostromo-event-kbd')

    USB_VID = 0x1532
    USB_PID = 0x0111
    HAS_MATRIX = False
    DEDICATED_MACRO_KEYS = True
    MATRIX_DIMS = [-1, -1]  # 6 Rows, 22 Cols
    METHODS = ['get_firmware', 'get_matrix_dims', 'has_matrix', 'get_brightness', 'set_brightness', 'get_device_name', 'get_device_type_keypad',
               'tartarus_get_profile_led_red', 'tartarus_set_profile_led_red', 'tartarus_get_profile_led_green', 'tartarus_set_profile_led_green', 'tartarus_get_profile_led_blue', 'tartarus_set_profile_led_blue',
               'get_macros', 'delete_macro', 'add_macro',

               # ?
               'tartarus_get_mode_modifier', 'tartarus_set_mode_modifier']

    RAZER_URLS = {
        "store": None,
        "top_img": None,
        "side_img": None,
        "perspective_img": None
    }

    def __init__(self, *args, **kwargs):
        super(RazerNostromo, self).__init__(*args, **kwargs)
        # Methods are loaded into DBus by this point

        self.key_manager = _GamepadKeyManager(self._device_number, self.event_files, self, testing=self._testing)

    def _close(self):
        """
        Close the key manager
        """
        super(RazerNostromo, self)._close()

        # TODO look into saving stats in /var/run maybe
        self.key_manager.close()


class RazerTartarus(_RazerDeviceBrightnessSuspend):
    """
    Class for the Razer Tartarus Chroma
    """
    EVENT_FILE_REGEX = re.compile(r'.*Razer_Tartarus_Chroma(-if01)?-event-kbd')

    USB_VID = 0x1532
    USB_PID = 0x0208
    HAS_MATRIX = False
    DEDICATED_MACRO_KEYS = True
    MATRIX_DIMS = [-1, -1]  # 6 Rows, 22 Cols
    METHODS = ['get_firmware', 'get_matrix_dims', 'has_matrix', 'get_brightness', 'set_brightness', 'get_device_name', 'get_device_type_tartarus', 'set_breath_random_effect', 'set_breath_single_effect',
               'set_breath_dual_effect', 'set_static_effect', 'set_spectrum_effect', 'tartarus_get_profile_led_red', 'tartarus_set_profile_led_red', 'tartarus_get_profile_led_green',
               'tartarus_set_profile_led_green', 'tartarus_get_profile_led_blue', 'tartarus_set_profile_led_blue', 'get_macros', 'delete_macro', 'add_macro', 'tartarus_get_mode_modifier', 'tartarus_set_mode_modifier']

    RAZER_URLS = {
        "store": "https://www.razerzone.com/store/razer-tartarus-chroma",
        "top_img": "http://assets.razerzone.com/eeimages/products/22356/razer-tartarus-chroma-01-02.png",
        "side_img": "http://assets.razerzone.com/eeimages/products/22356/razer-tartarus-chroma-02.png",
        "perspective_img": "http://assets.razerzone.com/eeimages/products/22356/razer-tartarus-chroma-03.png"
    }

    def __init__(self, *args, **kwargs):
        super(RazerTartarus, self).__init__(*args, **kwargs)
        # Methods are loaded into DBus by this point

        self.key_manager = _GamepadKeyManager(self._device_number, self.event_files, self, testing=self._testing)

    def _close(self):
        """
        Close the key manager
        """
        super(RazerTartarus, self)._close()

        # TODO look into saving stats in /var/run maybe
        self.key_manager.close()


class RazerOrbweaver(_RazerDeviceBrightnessSuspend):
    """
    Class for the Razer Orbweaver
    """
    EVENT_FILE_REGEX = re.compile(r'.*Razer_Orbweaver(-if01)?-event-kbd')

    USB_VID = 0x1532
    USB_PID = 0x0113
    HAS_MATRIX = False
    DEDICATED_MACRO_KEYS = True
    MATRIX_DIMS = [-1, -1]  # 6 Rows, 22 Cols
    METHODS = ['get_firmware', 'get_matrix_dims', 'has_matrix', 'get_brightness', 'set_brightness', 'get_device_name', 'get_device_type_orbweaver',
               'tartarus_get_profile_led_red', 'tartarus_set_profile_led_red', 'tartarus_get_profile_led_green', 'tartarus_set_profile_led_green', 'tartarus_get_profile_led_blue', 'tartarus_set_profile_led_blue',
               'get_macros', 'delete_macro', 'add_macro', 'tartarus_get_mode_modifier', 'tartarus_set_mode_modifier',

               'bw_set_pulsate', 'bw_set_static']

    RAZER_URLS = {
        "store": "https://www.razerzone.com/store/razer-orbweaver-2012",
        "top_img": "https://assets.razerzone.com/eeimages/products/7305/razer-orbweaver-latest-04.png",
        "side_img": "https://assets.razerzone.com/eeimages/products/7305/razer-orbweaver-latest-02.png",
        "perspective_img": "https://assets.razerzone.com/eeimages/products/7305/razer-orbweaver-latest-03.png"
    }

    def __init__(self, *args, **kwargs):
        super(RazerOrbweaver, self).__init__(*args, **kwargs)
        # Methods are loaded into DBus by this point

        self.key_manager = _OrbweaverKeyManager(self._device_number, self.event_files, self, testing=self._testing)

    def _close(self):
        """
        Close the key manager
        """
        super(RazerOrbweaver, self)._close()

        # TODO look into saving stats in /var/run maybe
        self.key_manager.close()


class RazerBlackWidow2012(_MacroKeyboard):
    """
    Class for the Razer BlackWidow Ultimate 2012
    """
    EVENT_FILE_REGEX = re.compile(r'.*Razer_BlackWidow_Ultimate_2012(-if01)?-event-kbd')

    USB_VID = 0x1532
    USB_PID = 0x010D
    HAS_MATRIX = False
    DEDICATED_MACRO_KEYS = True
    MATRIX_DIMS = [6, 22] # 6 Rows, 22 Cols
    METHODS = ['get_firmware', 'get_matrix_dims', 'has_matrix', 'get_brightness', 'set_brightness', 'get_device_name', 'get_device_type_keyboard', 'get_game_mode', 'set_game_mode', 'set_macro_mode', 'get_macro_mode',
               'get_macro_effect', 'set_macro_effect', 'bw_get_effect', 'bw_set_pulsate', 'bw_set_static', 'get_macros', 'delete_macro', 'add_macro']

    RAZER_URLS = {
        "store": "https://www.razerzone.com/store/razer-blackwidow-ultimate-classic",
        "top_img": "http://assets.razerzone.com/eeimages/products/22212/razer-blackwidow-ultimate-classic-gallery-4.png",
        "side_img": "http://assets.razerzone.com/eeimages/products/22212/razer-blackwidow-ultimate-classic-gallery-1.png",
        "perspective_img": "http://assets.razerzone.com/eeimages/products/22212/razer-blackwidow-ultimate-classic-gallery-2.png"
    }


class RazerBlackWidowClassic(_MacroKeyboard):
    """
    Class for the Razer BlackWidow (Classic)
    """
    EVENT_FILE_REGEX = re.compile(r'.*Razer_BlackWidow(-if01)?-event-kbd')

    USB_VID = 0x1532
    USB_PID = 0x011B
    HAS_MATRIX = False
    DEDICATED_MACRO_KEYS = True
    MATRIX_DIMS = [6, 22]  # 6 Rows, 22 Cols
    METHODS = ['get_firmware', 'get_matrix_dims', 'has_matrix', 'get_brightness', 'set_brightness', 'get_device_name', 'get_device_type_keyboard', 'get_game_mode', 'set_game_mode', 'set_macro_mode', 'get_macro_mode',
               'get_macro_effect', 'set_macro_effect', 'bw_get_effect', 'bw_set_pulsate', 'bw_set_static', 'get_macros', 'delete_macro', 'add_macro']

    RAZER_URLS = {
        "store": "http://www.razerzone.com/store/razer-blackwidow-old", # URL is dead
        "top_img": "http://assets.razerzone.com/eeimages/products/17559/razer-blackwidow-gallery-01.png",
        "side_img": "http://assets.razerzone.com/eeimages/products/17559/razer-blackwidow-gallery-02.png",
        "perspective_img": "http://assets.razerzone.com/eeimages/products/17559/razer-blackwidow-gallery-04.png"
    }


class RazerBlackWidowClassicAlternate(_MacroKeyboard):
    """
    Class for the Razer BlackWidow (Classic)
    """
    EVENT_FILE_REGEX = re.compile(r'.*Razer_BlackWidow(-if01)?-event-kbd')

    USB_VID = 0x1532
    USB_PID = 0x010E
    HAS_MATRIX = False
    DEDICATED_MACRO_KEYS = True
    MATRIX_DIMS = [6, 22]  # 6 Rows, 22 Cols
    METHODS = ['get_firmware', 'get_matrix_dims', 'has_matrix', 'get_brightness', 'set_brightness', 'get_device_name', 'get_device_type_keyboard', 'get_game_mode', 'set_game_mode', 'set_macro_mode', 'get_macro_mode',
               'get_macro_effect', 'set_macro_effect', 'bw_get_effect', 'bw_set_pulsate', 'bw_set_static', 'get_macros', 'delete_macro', 'add_macro']

    RAZER_URLS = {
        "store": "http://www.razerzone.com/gb-en/store/razer-blackwidow-old", # URL is dead
        "top_img": "http://assets.razerzone.com/eeimages/products/17559/razer-blackwidow-gallery-01.png",
        "side_img": "http://assets.razerzone.com/eeimages/products/17559/razer-blackwidow-gallery-02.png",
        "perspective_img": "http://assets.razerzone.com/eeimages/products/17559/razer-blackwidow-gallery-04.png"
    }


class RazerBlackWidow2013(_MacroKeyboard):
    """
    Class for the Razer BlackWidow Ultimate 2013
    """
    EVENT_FILE_REGEX = re.compile(r'.*Razer_BlackWidow_Ultimate_2013(-if01)?-event-kbd')

    USB_VID = 0x1532
    USB_PID = 0x011A
    HAS_MATRIX = False
    DEDICATED_MACRO_KEYS = True
    MATRIX_DIMS = [6, 22]  # 6 Rows, 22 Cols
    METHODS = ['get_firmware', 'get_matrix_dims', 'has_matrix', 'get_brightness', 'set_brightness', 'get_device_name', 'get_device_type_keyboard', 'get_game_mode', 'set_game_mode', 'set_macro_mode', 'get_macro_mode',
               'get_macro_effect', 'set_macro_effect', 'bw_get_effect', 'bw_set_pulsate', 'bw_set_static', 'get_macros', 'delete_macro', 'add_macro']

    RAZER_URLS = {
        "store": "https://www.razerzone.com/store/razer-blackwidow-ultimate-2014",
        "top_img": "http://assets.razerzone.com/eeimages/products/17561/razer-blackwidow-ultimate-gallery-02.png",
        "side_img": "http://assets.razerzone.com/eeimages/products/17561/razer-blackwidow-ultimate-gallery-01.png",
        "perspective_img": "http://assets.razerzone.com/eeimages/products/17561/razer-blackwidow-ultimate-gallery-04.png"
    }


class RazerBlackWidowChroma(_MacroKeyboard):
    """
    Class for the Razer BlackWidow Chroma
    """
    EVENT_FILE_REGEX = re.compile(r'.*BlackWidow_Chroma(-if01)?-event-kbd')

    USB_VID = 0x1532
    USB_PID = 0x0203
    HAS_MATRIX = True
    DEDICATED_MACRO_KEYS = True
    MATRIX_DIMS = [6, 22]  # 6 Rows, 22 Cols
    METHODS = ['get_firmware', 'get_matrix_dims', 'has_matrix', 'get_device_name', 'get_device_type_keyboard', 'get_brightness', 'set_brightness', 'set_wave_effect', 'set_static_effect', 'set_spectrum_effect',
               'set_reactive_effect', 'set_none_effect', 'set_breath_random_effect', 'set_breath_single_effect', 'set_breath_dual_effect',
               'set_custom_effect', 'set_key_row', 'get_game_mode', 'set_game_mode', 'get_macro_mode', 'set_macro_mode',
               'get_macro_effect', 'set_macro_effect', 'get_macros', 'delete_macro', 'add_macro',

               'set_ripple_effect', 'set_ripple_effect_random_colour']

    RAZER_URLS = {
        "store": "https://www.razerzone.com/store/razer-blackwidow-chroma-v1",
        "top_img": "http://assets.razerzone.com/eeimages/products/17557/razer-blackwidow-ultimate-gallery-01.png",
        "side_img": "http://assets.razerzone.com/eeimages/products/17557/razer-blackwidow-ultimate-gallery-02.png",
        "perspective_img": "http://assets.razerzone.com/eeimages/products/17557/razer-blackwidow-ultimate-gallery-04.png"
    }

    def __init__(self, *args, **kwargs):
        super(RazerBlackWidowChroma, self).__init__(*args, **kwargs)

        self.ripple_manager = _RippleManager(self, self._device_number)

    def _close(self):
        """
        Close the key manager
        """
        super(RazerBlackWidowChroma, self)._close()

        self.ripple_manager.close()


class RazerBlackWidowChromaV2(_MacroKeyboard):
    """
    Class for the BlackWidow Chroma V2
    """
    EVENT_FILE_REGEX = re.compile(r'.*BlackWidow_Chroma_V2(-if01)?-event-kbd')

    USB_VID = 0x1532
    USB_PID = 0x0221
    HAS_MATRIX = True
    DEDICATED_MACRO_KEYS = True
    MATRIX_DIMS = [6, 22]  # 6 Rows, 22 Cols
    METHODS = ['get_firmware', 'get_matrix_dims', 'has_matrix', 'get_device_name', 'get_device_type_keyboard', 'get_brightness', 'set_brightness', 'set_wave_effect', 'set_static_effect', 'set_spectrum_effect',
               'set_reactive_effect', 'set_none_effect', 'set_breath_random_effect', 'set_breath_single_effect', 'set_breath_dual_effect',
               'set_custom_effect', 'set_key_row', 'get_game_mode', 'set_game_mode', 'get_macro_mode', 'set_macro_mode',
               'get_macro_effect', 'set_macro_effect', 'get_macros', 'delete_macro', 'add_macro',
               'set_starlight_random_effect', 'set_starlight_single_effect', 'set_starlight_dual_effect',
               'set_ripple_effect', 'set_ripple_effect_random_colour']

    RAZER_URLS = {
        "store": "https://www.razerzone.com/store/razer-blackwidow-chroma-v2",
        "top_img": "https://assets.razerzone.com/eeimages/products/26600/razer-blackwidow-chroma-v2-gallery-01-wristrest.png",
        "side_img": "https://assets.razerzone.com/eeimages/products/26600/razer-blackwidow-chroma-v2-gallery-02-wristrest-green.png",
        "perspective_img": "https://assets.razerzone.com/eeimages/products/26600/razer-blackwidow-chroma-v2-gallery-03-wristrest.png"
    }

    def __init__(self, *args, **kwargs):
        super(RazerBlackWidowChromaV2, self).__init__(*args, **kwargs)

        self.ripple_manager = _RippleManager(self, self._device_number)

    def _close(self):
        """
        Close the key manager
        """
        super(RazerBlackWidowChromaV2, self)._close()

        self.ripple_manager.close()


class RazerBlackWidowChromaTournamentEdition(_MacroKeyboard):
    """
    Class for the Razer BlackWidow Tournament Edition Chroma
    """
    EVENT_FILE_REGEX = re.compile(r'.*BlackWidow_Tournament_Edition_Chroma(-if01)?-event-kbd')

    USB_VID = 0x1532
    USB_PID = 0x0209
    HAS_MATRIX = True
    DEDICATED_MACRO_KEYS = False
    MATRIX_DIMS = [6, 22]  # 6 Rows, 22 Cols
    METHODS = ['get_firmware', 'get_matrix_dims', 'has_matrix',  'get_device_name', 'get_device_type_keyboard', 'get_brightness', 'set_brightness', 'set_wave_effect', 'set_static_effect', 'set_spectrum_effect',
               'set_reactive_effect', 'set_none_effect', 'set_breath_random_effect', 'set_breath_single_effect', 'set_breath_dual_effect',
               'set_custom_effect', 'set_key_row', 'get_game_mode', 'set_game_mode', 'get_macros', 'delete_macro', 'add_macro',

               'set_ripple_effect', 'set_ripple_effect_random_colour']

    RAZER_URLS = {
        "store": "https://www.razerzone.com/store/razer-blackwidow-tournament-edition-chroma",
        "top_img": "http://assets.razerzone.com/eeimages/products/24362/razer-blackwidow-te-chroma-gallery-01.png",
        "side_img": "http://assets.razerzone.com/eeimages/products/24362/razer-blackwidow-te-chroma-gallery-03.png",
        "perspective_img": "http://assets.razerzone.com/eeimages/products/24362/razer-blackwidow-te-chroma-gallery-04.png"
    }

    def __init__(self, *args, **kwargs):
        super(RazerBlackWidowChromaTournamentEdition, self).__init__(*args, **kwargs)

        self.ripple_manager = _RippleManager(self, self._device_number)

    def _close(self):
        """
        Close the key manager
        """
        super(RazerBlackWidowChromaTournamentEdition, self)._close()

        self.ripple_manager.close()


class RazerBlackWidowXChroma(_MacroKeyboard):
    """
    Class for the Razer BlackWidow X Chroma
    """
    EVENT_FILE_REGEX = re.compile(r'.*BlackWidow_X_Chroma(-if01)?-event-kbd')

    USB_VID = 0x1532
    USB_PID = 0x0216
    HAS_MATRIX = True
    DEDICATED_MACRO_KEYS = False
    MATRIX_DIMS = [6, 22]  # 6 Rows, 22 Cols
    METHODS = ['get_firmware', 'get_matrix_dims', 'has_matrix', 'get_device_name', 'get_device_type_keyboard', 'get_brightness', 'set_brightness', 'set_wave_effect', 'set_static_effect', 'set_spectrum_effect',
               'set_reactive_effect', 'set_none_effect', 'set_breath_random_effect', 'set_breath_single_effect', 'set_breath_dual_effect',
               'set_custom_effect', 'set_key_row', 'get_game_mode', 'set_game_mode', 'get_macro_mode', 'set_macro_mode',
               'get_macro_effect', 'set_macro_effect', 'get_macros', 'delete_macro', 'add_macro',

               'set_ripple_effect', 'set_ripple_effect_random_colour']

    RAZER_URLS = {
        "store": "https://www.razerzone.com/store/razer-blackwidow-x-chroma",
        "top_img": "http://assets.razerzone.com/eeimages/products/24325/razer-blackwidow-x-chroma-redo-1.png",
        "side_img": "http://assets.razerzone.com/eeimages/products/24325/razer-blackwidow-x-chroma-redo-3.png",
        "perspective_img": "http://assets.razerzone.com/eeimages/products/24325/razer-blackwidow-x-chroma-redo-4.png"
    }

    def __init__(self, *args, **kwargs):
        super(RazerBlackWidowXChroma, self).__init__(*args, **kwargs)

        self.ripple_manager = _RippleManager(self, self._device_number)

    def _close(self):
        """
        Close the key manager
        """
        super(RazerBlackWidowXChroma, self)._close()

        self.ripple_manager.close()


class RazerBlackWidowXChromaTournamentEdition(_MacroKeyboard):
    """
    Class for the Razer BlackWidow X Tournament Edition Chroma
    """
    EVENT_FILE_REGEX = re.compile(r'.*BlackWidow_X_Tournament_Edition_Chroma(-if01)?-event-kbd')

    USB_VID = 0x1532
    USB_PID = 0x021a
    HAS_MATRIX = True
    DEDICATED_MACRO_KEYS = False
    MATRIX_DIMS = [6, 22]  # 6 Rows, 22 Cols
    METHODS = ['get_firmware', 'get_matrix_dims', 'has_matrix', 'get_device_name', 'get_device_type_keyboard', 'get_brightness', 'set_brightness', 'set_wave_effect', 'set_static_effect', 'set_spectrum_effect',
               'set_reactive_effect', 'set_none_effect', 'set_breath_random_effect', 'set_breath_single_effect', 'set_breath_dual_effect',
               'set_custom_effect', 'set_key_row', 'get_game_mode', 'set_game_mode', 'get_macro_mode', 'set_macro_mode',
               'get_macro_effect', 'set_macro_effect', 'get_macros', 'delete_macro', 'add_macro',

               'set_ripple_effect', 'set_ripple_effect_random_colour']

    RAZER_URLS = {
        "store": "https://www.razerzone.com/store/razer-blackwidow-x-tournament-edition-chroma",
        "top_img": "http://assets.razerzone.com/eeimages/products/24362/razer-blackwidow-te-chroma-gallery-01.png",
        "side_img": "http://assets.razerzone.com/eeimages/products/24362/razer-blackwidow-te-chroma-gallery-03.png",
        "perspective_img": "http://assets.razerzone.com/eeimages/products/24362/razer-blackwidow-te-chroma-gallery-04.png"
    }

    def __init__(self, *args, **kwargs):
        super(RazerBlackWidowXChromaTournamentEdition, self).__init__(*args, **kwargs)

        self.ripple_manager = _RippleManager(self, self._device_number)

    def _close(self):
        """
        Close the key manager
        """
        super(RazerBlackWidowXChromaTournamentEdition, self)._close()

        self.ripple_manager.close()


class RazerBladeStealth(_MacroKeyboard):
    """
    Class for the Razer Blade Stealth
    """
    EVENT_FILE_REGEX = re.compile(r'.*Razer_Blade_Stealth(-if01)?-event-kbd')

    USB_VID = 0x1532
    USB_PID = 0x0205
    HAS_MATRIX = True
    DEDICATED_MACRO_KEYS = False
    MATRIX_DIMS = [6, 22]  # 6 Rows, 22 Cols
    METHODS = ['get_firmware', 'get_matrix_dims', 'has_matrix', 'get_device_name', 'get_device_type_keyboard', 'get_brightness', 'set_brightness', 'set_wave_effect', 'set_static_effect', 'set_spectrum_effect',
               'set_reactive_effect', 'set_none_effect', 'set_breath_random_effect', 'set_breath_single_effect', 'set_breath_dual_effect',
               'set_custom_effect', 'set_key_row'

               'set_ripple_effect', 'set_ripple_effect_random_colour']

    RAZER_URLS = {
        "store": "https://www.razerzone.com/store/razer-blade-stealth",
        "top_img": "http://assets.razerzone.com/eeimages/products/23914/razer-blade-stealth-gallery-05-v2.png",
        "side_img": "http://assets.razerzone.com/eeimages/products/23914/razer-blade-stealth-gallery-03-v2.png",
        "perspective_img": "http://assets.razerzone.com/eeimages/products/23914/razer-blade-stealth-gallery-04-v2.png"
    }

    def __init__(self, *args, **kwargs):
        super(RazerBladeStealth, self).__init__(*args, **kwargs)

        self.ripple_manager = _RippleManager(self, self._device_number)

    def _close(self):
        """
        Close the key manager
        """
        super(RazerBladeStealth, self)._close()

        self.ripple_manager.close()


class RazerBladeStealthLate2016(_MacroKeyboard):
    """
    Class for the Razer Blade Stealth (Late 2016)
    """
    EVENT_FILE_REGEX = re.compile(r'.*Razer_Blade_Stealth(-if01)?-event-kbd')

    USB_VID = 0x1532
    USB_PID = 0x0220
    HAS_MATRIX = True
    DEDICATED_MACRO_KEYS = False
    MATRIX_DIMS = [6, 16]  # 6 Rows, 22 Cols
    METHODS = ['get_firmware', 'get_matrix_dims', 'has_matrix', 'get_device_name', 'get_device_type_keyboard', 'get_brightness', 'set_brightness', 'set_wave_effect', 'set_static_effect', 'set_spectrum_effect',
               'set_reactive_effect', 'set_none_effect', 'set_breath_random_effect', 'set_breath_single_effect', 'set_breath_dual_effect',
               'set_custom_effect', 'set_key_row',

               'set_ripple_effect', 'set_ripple_effect_random_colour']

    RAZER_URLS = {
        "store": "https://www.razerzone.com/store/razer-blade-stealth",
        "top_img": "http://assets.razerzone.com/eeimages/products/23914/razer-blade-stealth-gallery-05-v2.png",
        "side_img": "http://assets.razerzone.com/eeimages/products/23914/razer-blade-stealth-gallery-03-v2.png",
        "perspective_img": "http://assets.razerzone.com/eeimages/products/23914/razer-blade-stealth-gallery-04-v2.png"
    }

    def __init__(self, *args, **kwargs):
        super(RazerBladeStealthLate2016, self).__init__(*args, **kwargs)

        self.ripple_manager = _RippleManager(self, self._device_number)

    def _close(self):
        """
        Close the key manager
        """
        super(RazerBladeStealthLate2016, self)._close()

        self.ripple_manager.close()


class RazerBladeProLate2016(_MacroKeyboard):
    """
    Class for the Razer Blade Pro (Late 2016)
    """
    EVENT_FILE_REGEX = re.compile(r'.*Razer_Blade_Pro(-if01)?-event-kbd')

    USB_VID = 0x1532
    USB_PID = 0x0210
    HAS_MATRIX = True
    DEDICATED_MACRO_KEYS = False
    MATRIX_DIMS = [6, 22]  # 6 Rows, 22 Cols
    METHODS = ['get_firmware', 'get_matrix_dims', 'has_matrix', 'get_device_name', 'get_device_type_keyboard', 'get_brightness', 'set_brightness', 'set_wave_effect', 'set_static_effect', 'set_spectrum_effect',
               'set_reactive_effect', 'set_none_effect', 'set_breath_random_effect', 'set_breath_single_effect', 'set_breath_dual_effect',
               'set_custom_effect', 'set_key_row', 'set_starlight_random_effect',
               'set_ripple_effect', 'set_ripple_effect_random_colour']

    RAZER_URLS = {
        "store": "https://www.razerzone.com/store/razer-blade-pro",
        "top_img": "http://assets.razerzone.com/eeimages/products/23914/razer-blade-stealth-gallery-05-v2.png",
        "side_img": "http://assets.razerzone.com/eeimages/products/23914/razer-blade-stealth-gallery-03-v2.png",
        "perspective_img": "http://assets.razerzone.com/eeimages/products/23914/razer-blade-stealth-gallery-04-v2.png"
    }

    def __init__(self, *args, **kwargs):
        super(RazerBladeProLate2016, self).__init__(*args, **kwargs)

        self.ripple_manager = _RippleManager(self, self._device_number)

    def _close(self):
        """
        Close the key manager
        """
        super(RazerBladeProLate2016, self)._close()

        self.ripple_manager.close()


class RazerBladeLate2016(_MacroKeyboard):
    """
    Class for the Razer Blade Pro (Late 2016)
    """
    EVENT_FILE_REGEX = re.compile(r'.*Razer_Blade(-if01)?-event-kbd')

    USB_VID = 0x1532
    USB_PID = 0x0224
    HAS_MATRIX = True
    DEDICATED_MACRO_KEYS = False
    MATRIX_DIMS = [6, 15]  # 6 Rows, 22 Cols
    METHODS = ['get_firmware', 'get_matrix_dims', 'has_matrix', 'get_device_name', 'get_device_type_keyboard', 'get_brightness', 'set_brightness', 'set_wave_effect', 'set_static_effect', 'set_spectrum_effect',
               'set_reactive_effect', 'set_none_effect', 'set_breath_random_effect', 'set_breath_single_effect', 'set_breath_dual_effect',
               'set_custom_effect', 'set_key_row', 'set_starlight_random_effect',
               'set_ripple_effect', 'set_ripple_effect_random_colour']

    RAZER_URLS = {
        "store": "https://www.razerzone.com/store/razer-blade-pro",
        "top_img": "http://assets.razerzone.com/eeimages/products/23914/razer-blade-stealth-gallery-05-v2.png",
        "side_img": "http://assets.razerzone.com/eeimages/products/23914/razer-blade-stealth-gallery-03-v2.png",
        "perspective_img": "http://assets.razerzone.com/eeimages/products/23914/razer-blade-stealth-gallery-04-v2.png"
    }

    def __init__(self, *args, **kwargs):
        super(RazerBladeLate2016, self).__init__(*args, **kwargs)

        self.ripple_manager = _RippleManager(self, self._device_number)

    def _close(self):
        """
        Close the key manager
        """
        super(RazerBladeLate2016, self)._close()

        self.ripple_manager.close()


class RazerBladeQHD(_MacroKeyboard):
    """
    Class for the Razer Blade (QHD)
    """
    EVENT_FILE_REGEX = re.compile(r'.*Razer_Blade(-if01)?-event-kbd')

    USB_VID = 0x1532
    USB_PID = 0x020F
    HAS_MATRIX = True
    DEDICATED_MACRO_KEYS = False
    MATRIX_DIMS = [6, 16]  # 6 Rows, 22 Cols
    METHODS = ['get_firmware', 'get_matrix_dims', 'has_matrix', 'get_device_name', 'get_device_type_keyboard', 'get_brightness', 'set_brightness', 'set_wave_effect',
               'set_static_effect', 'set_spectrum_effect',
               'set_reactive_effect', 'set_none_effect', 'set_breath_random_effect', 'set_breath_single_effect', 'set_breath_dual_effect',
               'set_custom_effect', 'set_key_row', 'set_starlight_random_effect',

               'set_ripple_effect', 'set_ripple_effect_random_colour']

    RAZER_URLS = {
        "store": "https://www.razerzone.com/store/razer-blade",
        "top_img": "http://assets.razerzone.com/eeimages/products/23914/razer-blade-stealth-gallery-05-v2.png",
        "side_img": "http://assets.razerzone.com/eeimages/products/23914/razer-blade-stealth-gallery-03-v2.png",
        "perspective_img": "http://assets.razerzone.com/eeimages/products/23914/razer-blade-stealth-gallery-04-v2.png"
    }

    def __init__(self, *args, **kwargs):
        super(RazerBladeQHD, self).__init__(*args, **kwargs)

        self.ripple_manager = _RippleManager(self, self._device_number)

    def _close(self):
        """
        Close the key manager
        """
        super(RazerBladeQHD, self)._close()

        self.ripple_manager.close()


class RazerBlackWidow2016(_MacroKeyboard):
    """
    Class for the Razer BlackWidow Ultimate 2016
    """
    EVENT_FILE_REGEX = re.compile(r'.*BlackWidow_Ultimate_2016(-if01)?-event-kbd')

    USB_VID = 0x1532
    USB_PID = 0x0214
    HAS_MATRIX = True
    DEDICATED_MACRO_KEYS = False
    MATRIX_DIMS = [6, 22]  # 6 Rows, 22 Cols
    METHODS = ['get_firmware', 'get_matrix_dims', 'has_matrix', 'get_device_name', 'get_device_type_keyboard', 'get_brightness', 'set_brightness', 'set_wave_effect', 'set_static_effect',
               'set_reactive_effect', 'set_none_effect', 'set_breath_random_effect', 'set_breath_single_effect', 'set_breath_dual_effect',
               'set_custom_effect', 'set_key_row', 'get_game_mode', 'set_game_mode', 'get_macro_mode', 'set_macro_mode',
               'get_macro_effect', 'set_macro_effect', 'get_macros', 'delete_macro', 'add_macro', 'set_starlight_random_effect',

               'set_ripple_effect']

    RAZER_URLS = {
        "store": "https://www.razerzone.com/store/razer-blackwidow-ultimate-2016",
        "top_img": "http://assets.razerzone.com/eeimages/products/22916/razer-blackwidow-gallery-01.png",
        "side_img": "http://assets.razerzone.com/eeimages/products/22916/razer-blackwidow-gallery-07.png",
        "perspective_img": "http://assets.razerzone.com/eeimages/products/22916/razer-blackwidow-gallery-02.png"
    }

    def __init__(self, *args, **kwargs):
        super(RazerBlackWidow2016, self).__init__(*args, **kwargs)

        self.ripple_manager = _RippleManager(self, self._device_number)

    def _close(self):
        """
        Close the key manager
        """
        super(RazerBlackWidow2016, self)._close()

        self.ripple_manager.close()


class RazerBlackWidowXUltimate(_MacroKeyboard):
    """
    Class for the Razer BlackWidow X Ultimate
    """
    EVENT_FILE_REGEX = re.compile(r'.*BlackWidow_X_Ultimate(-if01)?-event-kbd')

    USB_VID = 0x1532
    USB_PID = 0x0217
    HAS_MATRIX = True
    DEDICATED_MACRO_KEYS = False
    MATRIX_DIMS = [6, 22]  # 6 Rows, 22 Cols
    METHODS = ['get_firmware', 'get_matrix_dims', 'has_matrix', 'get_device_name', 'get_device_type_keyboard', 'get_brightness', 'set_brightness', 'set_wave_effect', 'set_static_effect',
               'set_reactive_effect', 'set_none_effect', 'set_breath_random_effect', 'set_breath_single_effect', 'set_breath_dual_effect',
               'set_custom_effect', 'set_key_row', 'get_game_mode', 'set_game_mode', 'get_macro_mode', 'set_macro_mode',
               'get_macro_effect', 'set_macro_effect', 'get_macros', 'delete_macro', 'add_macro', 'set_starlight_random_effect',

               'set_ripple_effect']

    RAZER_URLS = {
        "store": "https://www.razerzone.com/store/razer-blackwidow-x-ultimate",
        "top_img": "https://assets.razerzone.com/eeimages/products/24363/razer-blackwidow-x-ultimate-redo-1.png",
        "side_img": "https://assets.razerzone.com/eeimages/products/24363/razer-blackwidow-x-ultimate-redo-3.png",
        "perspective_img": "https://assets.razerzone.com/eeimages/products/24363/razer-blackwidow-x-ultimate-redo-4.png"
    }

    def __init__(self, *args, **kwargs):
        super(RazerBlackWidowXUltimate, self).__init__(*args, **kwargs)

        self.ripple_manager = _RippleManager(self, self._device_number)

    def _close(self):
        """
        Close the key manager
        """
        super(RazerBlackWidowXUltimate, self)._close()

        self.ripple_manager.close()


class RazerOrnataChroma(_MacroKeyboard):
    """
    Class for the Razer Ornata Chroma
    """
    EVENT_FILE_REGEX = re.compile(r'.*Ornata_Chroma(-if01)?-event-kbd')

    USB_VID = 0x1532
    USB_PID = 0x021e
    HAS_MATRIX = True
    WAVE_DIRS = (0, 1)
    DEDICATED_MACRO_KEYS = False
    MATRIX_DIMS = [6, 22]  # 6 Rows, 22 Cols
    METHODS = ['get_firmware', 'get_matrix_dims', 'has_matrix', 'get_device_name', 'get_device_type_keyboard', 'get_brightness', 'set_brightness', 'set_wave_effect', 'set_static_effect', 'set_spectrum_effect',
               'set_reactive_effect', 'set_none_effect', 'set_breath_random_effect', 'set_breath_single_effect', 'set_breath_dual_effect',
               'set_custom_effect', 'set_key_row', 'get_game_mode', 'set_game_mode', 'get_macro_mode', 'set_macro_mode',
               'get_macro_effect', 'set_macro_effect', 'get_macros', 'delete_macro', 'add_macro',
               'set_starlight_random_effect', 'set_starlight_single_effect', 'set_starlight_dual_effect',
               'set_ripple_effect', 'set_ripple_effect_random_colour']

    RAZER_URLS = {
        "store": "https://www.razerzone.com/store/razer-ornata-chroma",
        "top_img": "http://assets.razerzone.com/eeimages/products/25713/razer-ornata-chroma-gallery-05.png",
        "side_img": "http://assets.razerzone.com/eeimages/products/25713/razer-ornata-chroma-gallery-07.png",
        "perspective_img": "http://assets.razerzone.com/eeimages/products/25713/razer-ornata-chroma-gallery-08.png"
    }

    def __init__(self, *args, **kwargs):
        super(RazerOrnataChroma, self).__init__(*args, **kwargs)

        self.ripple_manager = _RippleManager(self, self._device_number)

    def _close(self):
        """
        Close the key manager
        """
        super(RazerOrnataChroma, self)._close()

        self.ripple_manager.close()


class RazerOrnata(_MacroKeyboard):
    """
    Class for the Razer Ornata
    """
    EVENT_FILE_REGEX = re.compile(r'.*Ornata(-if01)?-event-kbd')

    USB_VID = 0x1532
    USB_PID = 0x021f
    HAS_MATRIX = True
    WAVE_DIRS = (0, 1)
    DEDICATED_MACRO_KEYS = False
    MATRIX_DIMS = [6, 22]  # 6 Rows, 22 Cols
    METHODS = ['get_firmware', 'get_matrix_dims', 'has_matrix', 'get_device_name', 'get_device_type_keyboard', 'get_brightness', 'set_brightness', 'set_wave_effect', 'set_static_effect',
               'set_reactive_effect', 'set_none_effect', 'set_breath_single_effect'
               'set_custom_effect', 'set_key_row', 'get_game_mode', 'set_game_mode', 'get_macro_mode', 'set_macro_mode', 'set_breath_single_effect',
               'get_macro_effect', 'set_macro_effect', 'get_macros', 'delete_macro', 'add_macro',
               'set_starlight_single_effect', 'set_ripple_effect', 'set_ripple_effect_random_colour']

    RAZER_URLS = {
        "store": "https://www.razerzone.com/store/razer-ornata",
        "top_img": "https://assets.razerzone.com/eeimages/products/25675/razer_ornata_001.png",
        "side_img": "https://assets.razerzone.com/eeimages/products/25675/razer_ornata_003.png",
        "perspective_img": "https://assets.razerzone.com/eeimages/products/25675/razer_ornata_004.png"
    }

    def __init__(self, *args, **kwargs):
        super(RazerOrnata, self).__init__(*args, **kwargs)

        self.ripple_manager = _RippleManager(self, self._device_number)

    def _close(self):
        """
        Close the key manager
        """
        super(RazerOrnata, self)._close()

        self.ripple_manager.close()


class RazerAnansi(_MacroKeyboard):
    """
    Class for the Razer Anansi
    """
    EVENT_FILE_REGEX = re.compile(r'.*Anansi(-if01)?-event-kbd')

    USB_VID = 0x1532
    USB_PID = 0x010f
    HAS_MATRIX = False
    DEDICATED_MACRO_KEYS = True
    MATRIX_DIMS = [-1, -1]
    METHODS = ['get_firmware', 'get_device_name', 'get_device_type_keyboard', 'get_brightness', 'set_brightness',
               'get_game_mode', 'set_game_mode', 'get_macro_mode', 'set_macro_mode', 'get_macro_effect',
               'set_macro_effect', 'get_macros', 'delete_macro', 'add_macro', 'set_static_effect',
               'set_spectrum_effect', 'has_matrix', 'get_matrix_dims', 'set_none_effect']

    RAZER_URLS = {
        "store": "https://www.razerzone.com/store/razer-anansi",
        "top_img": "https://assets.razerzone.com/eeimages/products/58/razer-anansi-gallery-5.png",
        "side_img": "https://assets.razerzone.com/eeimages/products/58/razer-anansi-gallery-3.png",
        "perspective_img": "https://assets.razerzone.com/eeimages/products/58/razer-anansi-gallery-2.png"
    }

    def __init__(self, *args, **kwargs):
        super(RazerAnansi, self).__init__(*args, **kwargs)

    def _close(self):
        super(RazerAnansi, self)._close()


class RazerDeathStalkerExpert(_MacroKeyboard):
    """
<<<<<<< HEAD
    Class for the BlackWidow Ultimate 2013
=======
    Class for the Razer DeathStalker Expert
>>>>>>> 95b18161
    """
    EVENT_FILE_REGEX = re.compile(r'.*Razer_DeathStalker(-if01)?-event-kbd')

    USB_VID = 0x1532
    USB_PID = 0x0202
    HAS_MATRIX = False
    DEDICATED_MACRO_KEYS = False
    MATRIX_DIMS = [-1, -1]  # 6 Rows, 22 Cols
    METHODS = ['get_firmware', 'get_matrix_dims', 'has_matrix', 'get_brightness', 'set_brightness', 'get_device_name', 'get_device_type_keyboard', 'get_game_mode', 'set_game_mode', 'set_macro_mode', 'get_macro_mode',
               'get_macro_effect', 'set_macro_effect', 'bw_get_effect', 'bw_set_pulsate', 'bw_set_static', 'get_macros', 'delete_macro', 'add_macro']

    RAZER_URLS = {
        "store": None,
        "top_img": None,
        "side_img": None,
        "perspective_img": None
    }


class RazerDeathStalkerChroma(_MacroKeyboard):
    """
    Class for the Razer DeathStalker Chroma
    """
    EVENT_FILE_REGEX = re.compile(r'.*DeathStalker_Chroma(-if01)?-event-kbd')

    USB_VID = 0x1532
    USB_PID = 0x0204
    HAS_MATRIX = True
    DEDICATED_MACRO_KEYS = True
    MATRIX_DIMS = [1, 6]  # 1 Row, 6 zones
    METHODS = ['get_firmware', 'get_matrix_dims', 'has_matrix', 'get_device_name', 'get_device_type_keyboard', 'get_brightness', 'set_brightness', 'set_wave_effect', 'set_static_effect', 'set_spectrum_effect',
               'set_none_effect', 'set_breath_random_effect', 'set_breath_single_effect', 'set_breath_dual_effect',
               'set_custom_effect', 'set_key_row', 'get_game_mode', 'set_game_mode', 'get_macro_mode', 'set_macro_mode',
               'get_macro_effect', 'set_macro_effect', 'get_macros', 'delete_macro', 'add_macro']

    RAZER_URLS = {
        "store": "https://www.razerzone.com/gb-en/store/razer-deathstalker-chroma",
        "top_img": "https://assets.razerzone.com/eeimages/products/22563/rzr_deathstalker_chroma_05.png",
        "side_img": "https://assets.razerzone.com/eeimages/products/22563/rzr_deathstalker_chroma_03.png",
        "perspective_img": "https://assets.razerzone.com/eeimages/products/22563/rzr_deathstalker_chroma_02.png"
    }

    def __init__(self, *args, **kwargs):
        super(RazerDeathStalkerChroma, self).__init__(*args, **kwargs)

    def _close(self):
        """
        Close the key manager
        """
        super(RazerBlackWidowChroma, self)._close()

        self.ripple_manager.close()


class RazerBlackWidowChromaOverwatch(_MacroKeyboard):
    """
    Class for the Razer BlackWidow Chroma
    """
    EVENT_FILE_REGEX = re.compile(r'.*BlackWidow_Chroma(-if01)?-event-kbd')

    USB_VID = 0x1532
    USB_PID = 0x0211
    HAS_MATRIX = True
    DEDICATED_MACRO_KEYS = True
    MATRIX_DIMS = [6, 22]  # 6 Rows, 22 Cols
    METHODS = ['get_firmware', 'get_matrix_dims', 'has_matrix', 'get_device_name', 'get_device_type_keyboard', 'get_brightness', 'set_brightness', 'set_wave_effect', 'set_static_effect', 'set_spectrum_effect',
               'set_reactive_effect', 'set_none_effect', 'set_breath_random_effect', 'set_breath_single_effect', 'set_breath_dual_effect',
               'set_custom_effect', 'set_key_row', 'get_game_mode', 'set_game_mode', 'get_macro_mode', 'set_macro_mode',
               'get_macro_effect', 'set_macro_effect', 'get_macros', 'delete_macro', 'add_macro',

               'set_ripple_effect', 'set_ripple_effect_random_colour']

    RAZER_URLS = {
        "store": "https://www.razerzone.com/store/razer-blackwidow-chroma-v1",
        "top_img": "http://assets.razerzone.com/eeimages/products/17557/razer-blackwidow-ultimate-gallery-01.png",
        "side_img": "http://assets.razerzone.com/eeimages/products/17557/razer-blackwidow-ultimate-gallery-02.png",
        "perspective_img": "http://assets.razerzone.com/eeimages/products/17557/razer-blackwidow-ultimate-gallery-04.png"
    }

    def __init__(self, *args, **kwargs):
        super(RazerBlackWidowChromaOverwatch, self).__init__(*args, **kwargs)

        self.ripple_manager = _RippleManager(self, self._device_number)

    def _close(self):
        """
        Close the key manager
        """
        super(RazerBlackWidowChromaOverwatch, self)._close()

        self.ripple_manager.close()<|MERGE_RESOLUTION|>--- conflicted
+++ resolved
@@ -818,11 +818,7 @@
 
 class RazerDeathStalkerExpert(_MacroKeyboard):
     """
-<<<<<<< HEAD
-    Class for the BlackWidow Ultimate 2013
-=======
     Class for the Razer DeathStalker Expert
->>>>>>> 95b18161
     """
     EVENT_FILE_REGEX = re.compile(r'.*Razer_DeathStalker(-if01)?-event-kbd')
 
