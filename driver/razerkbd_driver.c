/*
 * This program is free software; you can redistribute it and/or modify
 * it under the terms of the GNU General Public License as published by
 * the Free Software Foundation; either version 2 of the License, or
 * (at your option) any later version.
 *
 * This program is distributed in the hope that it will be useful,
 * but WITHOUT ANY WARRANTY; without even the implied warranty of
 * MERCHANTABILITY or FITNESS FOR A PARTICULAR PURPOSE.  See the
 * GNU General Public License for more details.
 *
 * You should have received a copy of the GNU General Public License
 * along with this program; if not, write to the Free Software
 * Foundation, Inc., 59 Temple Place, Suite 330, Boston, MA 02111-1307 USA
 *
 * Should you need to contact me, the author, you can do so either by
 * e-mail - mail your message to <pez2001@voyagerproject.de>, or by paper mail:
 * Tim Theede, Am See 22, 24790 Schuelldorf, Germany
 * Terry Cain <terrys-home.co.uk>
 */


#include <linux/kernel.h>
#include <linux/slab.h>
#include <linux/module.h>
#include <linux/init.h>
#include <linux/usb/input.h>
#include <linux/hid.h>
#include <linux/dmi.h>

#include "razerkbd_driver.h"
#include "razercommon.h"
#include "razerchromacommon.h"


/*
 * Version Information
 */
#define DRIVER_VERSION "1.1"
#define DRIVER_AUTHOR "Terry Cain <terry@terrys-home.co.uk>"
#define DRIVER_DESC "Razer Keyboard Device Driver"
#define DRIVER_LICENSE "GPL v2"

MODULE_AUTHOR(DRIVER_AUTHOR);
MODULE_DESCRIPTION(DRIVER_DESC);
MODULE_LICENSE(DRIVER_LICENSE);

// M1-M5 is F13-F17
#define RAZER_MACRO_KEY 188 // 188 = KEY_F18
#define RAZER_GAME_KEY 189 // 189 = KEY_F19
#define RAZER_BRIGHTNESS_DOWN 190 // 190 = KEY_F20
// F21 is used for touchpad disable, F22,F23 is touchpad enable
#define RAZER_BRIGHTNESS_UP 194 // 194 = KEY_F24
#define RAZER_FN 195

#define KEY_FLAG_BLOCK 0b00000001

/**
 * List of keys to swap
 */
static const struct razer_key_translation chroma_keys[] = {
    { KEY_F1,    KEY_MUTE },
    { KEY_F2,    KEY_VOLUMEDOWN },
    { KEY_F3,    KEY_VOLUMEUP },
    
    { KEY_F5,    KEY_PREVIOUSSONG },
    { KEY_F6,    KEY_PLAYPAUSE },
    { KEY_F7,    KEY_NEXTSONG },
    
    { KEY_F9,   RAZER_MACRO_KEY },
    { KEY_F10,  RAZER_GAME_KEY },
    { KEY_F11,  RAZER_BRIGHTNESS_DOWN },
    { KEY_F12,  RAZER_BRIGHTNESS_UP },
    
    { KEY_PAUSE, KEY_SLEEP },
    
    // Custom bind
    { KEY_KPENTER, KEY_CALC },
    { }
};

/**
 * Essentially search through the struct array above.
 */ 
static const struct razer_key_translation *find_translation(const struct razer_key_translation *key_table, u16 from) {
    const struct razer_key_translation *result;
    
    for (result = key_table; result->from; result++) {
        if (result->from == from) {
            return result;
        }
    }
    
    return NULL;
}

static bool is_blade_laptop(struct usb_device *usb_dev) {
    switch (usb_dev->descriptor.idProduct) {
        case USB_DEVICE_ID_RAZER_BLADE_STEALTH:
        case USB_DEVICE_ID_RAZER_BLADE_STEALTH_LATE_2016:
        case USB_DEVICE_ID_RAZER_BLADE_PRO_LATE_2016:
            return true;
	}
	return false;
}

/**
 * Send report to the keyboard
 */
int razer_get_report(struct usb_device *usb_dev, struct razer_report *request_report, struct razer_report *response_report) {
    return razer_get_usb_response(usb_dev, 0x02, request_report, 0x02, response_report, RAZER_BLACKWIDOW_CHROMA_WAIT_MIN_US, RAZER_BLACKWIDOW_CHROMA_WAIT_MAX_US);
}

/**
 * Function to send to device, get response, and actually check the response
 */
struct razer_report razer_send_payload(struct usb_device *usb_dev, struct razer_report *request_report)
{
	int retval = -1;
    struct razer_report response_report;
    
    request_report->crc = razer_calculate_crc(request_report);

    retval = razer_get_report(usb_dev, request_report, &response_report);

    if(retval == 0)
    {
		// Check the packet number, class and command are the same
		if(response_report.remaining_packets != request_report->remaining_packets ||
		   response_report.command_class != request_report->command_class ||
		   response_report.command_id.id != request_report->command_id.id)
		{
			print_erroneous_report(&response_report, "razerkbd", "Response doesnt match request");
		} else if (response_report.status == RAZER_CMD_BUSY) {
			print_erroneous_report(&response_report, "razerkbd", "Device is busy");
		} else if (response_report.status == RAZER_CMD_FAILURE) {
			print_erroneous_report(&response_report, "razerkbd", "Command failed");
		} else if (response_report.status == RAZER_CMD_NOT_SUPPORTED) {
			print_erroneous_report(&response_report, "razerkbd", "Command not supported");
		} else if (response_report.status == RAZER_CMD_TIMEOUT) {
			print_erroneous_report(&response_report, "razerkbd", "Command timed out");
		} 
    } else
    {
      print_erroneous_report(&response_report, "razerkbd", "Invalid Report Length");
    }
    
    return response_report;
}

/**
 * Device mode function
 */
void razer_set_device_mode(struct usb_device *usb_dev, unsigned char mode, unsigned char param)
{
	struct razer_report report = razer_chroma_standard_set_device_mode(mode, param);

    if (is_blade_laptop(usb_dev)) {
        return;
    }

	switch(usb_dev->descriptor.idProduct)
    {
        case USB_DEVICE_ID_RAZER_ORNATA_CHROMA:
			report.transaction_id.id = 0x3F;
			break;
	}

	razer_send_payload(usb_dev, &report);
}

/**
 * Write device file "mode_game"
 *
 * When 1 is written (as a character, 0x31) Game mode will be enabled, if 0 is written (0x30)
 * then game mode will be disabled
 *
 * The reason the keyboard appears as 2 keyboard devices is that one of those devices is used by
 * game mode as that keyboard device is missing a super key. A hacky and over-the-top way to disable
 * the super key if you ask me.
 */
static ssize_t razer_attr_write_mode_game(struct device *dev, struct device_attribute *attr, const char *buf, size_t count)
{
    struct usb_interface *intf = to_usb_interface(dev->parent);
    struct usb_device *usb_dev = interface_to_usbdev(intf);
    unsigned char enabled = (unsigned char)simple_strtoul(buf, NULL, 10);    
    struct razer_report report = razer_chroma_standard_set_led_state(VARSTORE, GAME_LED, enabled);

    razer_send_payload(usb_dev, &report);

    return count;
}

/**
 * Read device file "game_mode"
 *
 * Returns a string
 */
static ssize_t razer_attr_read_mode_game(struct device *dev, struct device_attribute *attr, char *buf)
{
    struct usb_interface *intf = to_usb_interface(dev->parent);
    struct usb_device *usb_dev = interface_to_usbdev(intf);
    struct razer_report report = razer_chroma_standard_get_led_state(VARSTORE, GAME_LED);
    struct razer_report response;

    response = razer_send_payload(usb_dev, &report);
    return sprintf(buf, "%d\n", response.arguments[2]);
}

/**
 * Write device file "mode_macro"
 *
 * When 1 is written (as a character, 0x31) Macro mode will be enabled, if 0 is written (0x30)
 * then game mode will be disabled
 */
static ssize_t razer_attr_write_mode_macro(struct device *dev, struct device_attribute *attr, const char *buf, size_t count)
{
    struct usb_interface *intf = to_usb_interface(dev->parent);
    struct usb_device *usb_dev = interface_to_usbdev(intf);
    unsigned char enabled = (unsigned char)simple_strtoul(buf, NULL, 10);    
    struct razer_report report = razer_chroma_standard_set_led_state(VARSTORE, MACRO_LED, enabled);

    razer_send_payload(usb_dev, &report);

    return count;
}

/**
 * Read device file "mode_macro"
 *
 * Returns a string
 */
static ssize_t razer_attr_read_mode_macro(struct device *dev, struct device_attribute *attr, char *buf)
{
    struct usb_interface *intf = to_usb_interface(dev->parent);
    struct usb_device *usb_dev = interface_to_usbdev(intf);
    struct razer_report report = razer_chroma_standard_get_led_state(VARSTORE, MACRO_LED);
    struct razer_report response;

    response = razer_send_payload(usb_dev, &report);
    return sprintf(buf, "%d\n", response.arguments[2]);
}

/**
 * Read device file "version"
 *
 * Returns a string
 */
static ssize_t razer_attr_read_version(struct device *dev, struct device_attribute *attr, char *buf)
{
    return sprintf(buf, "%s\n", VERSION);
}

/**
 * Read device file "device_type"
 *
 * Returns friendly string of device type
 */
static ssize_t razer_attr_read_device_type(struct device *dev, struct device_attribute *attr, char *buf)
{
    struct usb_interface *intf = to_usb_interface(dev->parent);
    struct usb_device *usb_dev = interface_to_usbdev(intf);

    char *device_type;

    switch (usb_dev->descriptor.idProduct)
    {
        case USB_DEVICE_ID_RAZER_BLACKWIDOW_ORIGINAL:
            device_type = "Razer BlackWidow Classic\n";
            break;

        case USB_DEVICE_ID_RAZER_BLACKWIDOW_ULTIMATE_2012:
            device_type = "Razer BlackWidow Ultimate 2012\n";
            break;

        case USB_DEVICE_ID_RAZER_BLACKWIDOW_ULTIMATE_2013:
            device_type = "Razer BlackWidow Ultimate 2013\n";
            break;

        case USB_DEVICE_ID_RAZER_BLACKWIDOW_ULTIMATE_2016:
            device_type = "Razer BlackWidow Ultimate 2016\n";
            break;

        case USB_DEVICE_ID_RAZER_BLADE_STEALTH:
            device_type = "Razer Blade Stealth\n";
            break;

        case USB_DEVICE_ID_RAZER_BLADE_STEALTH_LATE_2016:
            device_type = "Razer Blade Stealth (Late 2016)\n";
            break;
        
<<<<<<< HEAD
        case USB_DEVICE_ID_RAZER_BLADE_QHD:
            device_type = "Razer Blade Stealth (QHD)\n";
            break;
        
=======
        case USB_DEVICE_ID_RAZER_BLADE_PRO_LATE_2016:
            device_type = "Razer Blade Pro (Late 2016)\n";
            break;
 
>>>>>>> 6aa766cb
        case USB_DEVICE_ID_RAZER_TARTARUS_CHROMA:
            device_type = "Razer Tartarus Chroma\n";
            break;

        case USB_DEVICE_ID_RAZER_BLACKWIDOW_CHROMA:
            device_type = "Razer BlackWidow Chroma\n";
            break;

        case USB_DEVICE_ID_RAZER_BLACKWIDOW_CHROMA_TE:
            device_type = "Razer BlackWidow Chroma Tournament Edition\n";
            break;
        
        case USB_DEVICE_ID_RAZER_BLACKWIDOW_X_CHROMA:
            device_type = "Razer BlackWidow X Chroma\n";
            break;

        case USB_DEVICE_ID_RAZER_BLACKWIDOW_X_CHROMA_TE:
            device_type = "Razer BlackWidow X Chroma Tournament Edition\n";
            break;
        
        case USB_DEVICE_ID_RAZER_ORNATA_CHROMA:
            device_type = "Razer Ornata Chroma\n";
            break;

        default:
            device_type = "Unknown Device\n";
    }

    return sprintf(buf, device_type);
}

/**
 * Write device file "mode_macro_effect"
 *
 * When 1 is written the LED will blink, 0 will static
 */
static ssize_t razer_attr_write_mode_macro_effect(struct device *dev, struct device_attribute *attr, const char *buf, size_t count)
{
    struct usb_interface *intf = to_usb_interface(dev->parent);
    struct usb_device *usb_dev = interface_to_usbdev(intf);
    struct razer_report report;
    unsigned char enabled = (unsigned char)simple_strtoul(buf, NULL, 10);
    
    switch(usb_dev->descriptor.idProduct)
    {
        case USB_DEVICE_ID_RAZER_ORNATA_CHROMA:
			report = razer_chroma_standard_set_led_effect(NOSTORE, MACRO_LED, enabled);
			report.transaction_id.id = 0x3F;
			break;


		default:
			report = razer_chroma_standard_set_led_effect(VARSTORE, MACRO_LED, enabled);
			break;
	}
    razer_send_payload(usb_dev, &report);

    return count;
}

/**
 * Read device file "macro_mode_effect"
 *
 * Returns a string
 */
static ssize_t razer_attr_read_mode_macro_effect(struct device *dev, struct device_attribute *attr, char *buf)
{
    struct usb_interface *intf = to_usb_interface(dev->parent);
    struct usb_device *usb_dev = interface_to_usbdev(intf);
	struct razer_report report = razer_chroma_standard_get_led_effect(VARSTORE, MACRO_LED);
    struct razer_report response = razer_send_payload(usb_dev, &report);

    return sprintf(buf, "%d\n", response.arguments[2]);
}

/**
 * Write device file "mode_pulsate"
 *
 * The brightness oscillates between fully on and fully off generating a pulsing effect
 */
static ssize_t razer_attr_write_mode_pulsate(struct device *dev, struct device_attribute *attr, const char *buf, size_t count)
{
    struct usb_interface *intf = to_usb_interface(dev->parent);
    struct usb_device *usb_dev = interface_to_usbdev(intf);
    struct razer_report report = razer_chroma_standard_set_led_effect(VARSTORE, LOGO_LED, ON);
    
    razer_send_payload(usb_dev, &report);

    return count;
}

/**
 * Read device file "mode_pulsate"
 *
 * Returns a string
 */
static ssize_t razer_attr_read_mode_pulsate(struct device *dev, struct device_attribute *attr, char *buf)
{
    struct usb_interface *intf = to_usb_interface(dev->parent);
    struct usb_device *usb_dev = interface_to_usbdev(intf);
	struct razer_report report = razer_chroma_standard_get_led_effect(VARSTORE, LOGO_LED);
    struct razer_report response = razer_send_payload(usb_dev, &report);

    return sprintf(buf, "%d\n", response.arguments[2]);
}

/**
 * Read device file "profile_led_red"
 *
 * Returns a string
 */
static ssize_t razer_attr_read_tartarus_profile_led_red(struct device *dev, struct device_attribute *attr, char *buf)
{
    struct usb_interface *intf = to_usb_interface(dev->parent);
    struct usb_device *usb_dev = interface_to_usbdev(intf);
	struct razer_report report = razer_chroma_standard_get_led_state(VARSTORE, RED_PROFILE_LED);
    struct razer_report response = razer_send_payload(usb_dev, &report);

    return sprintf(buf, "%d\n", response.arguments[2]);
}

/**
 * Read device file "profile_led_green"
 *
 * Returns a string
 */
static ssize_t razer_attr_read_tartarus_profile_led_green(struct device *dev, struct device_attribute *attr, char *buf)
{
    struct usb_interface *intf = to_usb_interface(dev->parent);
    struct usb_device *usb_dev = interface_to_usbdev(intf);
	struct razer_report report = razer_chroma_standard_get_led_state(VARSTORE, GREEN_PROFILE_LED);
    struct razer_report response = razer_send_payload(usb_dev, &report);

    return sprintf(buf, "%d\n", response.arguments[2]);
}

/**
 * Read device file "profile_led_blue"
 *
 * Returns a string
 */
static ssize_t razer_attr_read_tartarus_profile_led_blue(struct device *dev, struct device_attribute *attr, char *buf)
{
    struct usb_interface *intf = to_usb_interface(dev->parent);
    struct usb_device *usb_dev = interface_to_usbdev(intf);
	struct razer_report report = razer_chroma_standard_get_led_state(VARSTORE, BLUE_PROFILE_LED);
    struct razer_report response = razer_send_payload(usb_dev, &report);

    return sprintf(buf, "%d\n", response.arguments[2]);
}

/**
 * Write device file "profile_led_red"
 */
static ssize_t razer_attr_write_tartarus_profile_led_red(struct device *dev, struct device_attribute *attr, const char *buf, size_t count)
{
    struct usb_interface *intf = to_usb_interface(dev->parent);
    struct usb_device *usb_dev = interface_to_usbdev(intf);
    unsigned char enabled = (unsigned char)simple_strtoul(buf, NULL, 10);
    struct razer_report report = razer_chroma_standard_set_led_state(VARSTORE, RED_PROFILE_LED, enabled);
    
    razer_send_payload(usb_dev, &report);

    return count;
}

/**
 * Write device file "profile_led_green"
 */
static ssize_t razer_attr_write_tartarus_profile_led_green(struct device *dev, struct device_attribute *attr, const char *buf, size_t count)
{
    struct usb_interface *intf = to_usb_interface(dev->parent);
    struct usb_device *usb_dev = interface_to_usbdev(intf);
    unsigned char enabled = (unsigned char)simple_strtoul(buf, NULL, 10);
    struct razer_report report = razer_chroma_standard_set_led_state(VARSTORE, GREEN_PROFILE_LED, enabled);
    
    razer_send_payload(usb_dev, &report);
    return count;
}

/**
 * Write device file "profile_led_blue"
 */
static ssize_t razer_attr_write_tartarus_profile_led_blue(struct device *dev, struct device_attribute *attr, const char *buf, size_t count)
{
    struct usb_interface *intf = to_usb_interface(dev->parent);
    struct usb_device *usb_dev = interface_to_usbdev(intf);
    unsigned char enabled = (unsigned char)simple_strtoul(buf, NULL, 10);
    struct razer_report report = razer_chroma_standard_set_led_state(VARSTORE, BLUE_PROFILE_LED, enabled);
    
    razer_send_payload(usb_dev, &report);
    return count;
}

/**
 * Read device file "get_serial"
 *
 * Returns a string
 */
static ssize_t razer_attr_read_get_serial(struct device *dev, struct device_attribute *attr, char *buf)
{
    struct usb_interface *intf = to_usb_interface(dev->parent);
    struct usb_device *usb_dev = interface_to_usbdev(intf);
    char serial_string[23];
    struct razer_report report = razer_chroma_standard_get_serial();
    struct razer_report response_report;

    if (is_blade_laptop(usb_dev))
    {
<<<<<<< HEAD
		case USB_DEVICE_ID_RAZER_BLADE_STEALTH:
		case USB_DEVICE_ID_RAZER_BLADE_STEALTH_LATE_2016:
		case USB_DEVICE_ID_RAZER_BLADE_QHD:
			strcpy(&serial_string[0], dmi_get_system_info(DMI_PRODUCT_SERIAL));
			break;
		
		
		default:
			response_report = razer_send_payload(usb_dev, &report);
			strncpy(&serial_string[0], &response_report.arguments[0], 22);
			serial_string[22] = '\0';
			break;
	}
=======
        strcpy(&serial_string[0], dmi_get_system_info(DMI_PRODUCT_SERIAL));

    } else {
        response_report = razer_send_payload(usb_dev, &report);
        strncpy(&serial_string[0], &response_report.arguments[0], 22);
        serial_string[22] = '\0';
    }
>>>>>>> 6aa766cb

    return sprintf(buf, "%s\n", &serial_string[0]);
}

/**
 * Read device file "get_firmware_version"
 *
 * Returns a string
 */
static ssize_t razer_attr_read_get_firmware_version(struct device *dev, struct device_attribute *attr, char *buf)
{
    struct usb_interface *intf = to_usb_interface(dev->parent);
    struct usb_device *usb_dev = interface_to_usbdev(intf);
    struct razer_report report = razer_chroma_standard_get_firmware_version();
    struct razer_report response_report = razer_send_payload(usb_dev, &report);

    return sprintf(buf, "v%d.%d", response_report.arguments[0], response_report.arguments[1]);
}

/**
 * Write device file "mode_none"
 *
 * No keyboard effect is activated whenever this file is written to
 */
static ssize_t razer_attr_write_mode_none(struct device *dev, struct device_attribute *attr, const char *buf, size_t count)
{
    struct usb_interface *intf = to_usb_interface(dev->parent);
    struct usb_device *usb_dev = interface_to_usbdev(intf);
    struct razer_report report;
    
    switch(usb_dev->descriptor.idProduct)
    {
        case USB_DEVICE_ID_RAZER_ORNATA_CHROMA:
			report = razer_chroma_extended_matrix_effect_none(VARSTORE, BACKLIGHT_LED);
			break;


		default:
			report = razer_chroma_standard_matrix_effect_none(VARSTORE, BACKLIGHT_LED);
			break;
	}
	razer_send_payload(usb_dev, &report);
    
    return count;
}

/**
 * Write device file "mode_wave"
 *
 * When 1 is written (as a character, 0x31) the wave effect is displayed moving left across the keyboard
 * if 2 is written (0x32) then the wave effect goes right
 * 
 * For the extended its 0x00 and 0x01
 */
static ssize_t razer_attr_write_mode_wave(struct device *dev, struct device_attribute *attr, const char *buf, size_t count)
{
    struct usb_interface *intf = to_usb_interface(dev->parent);
    struct usb_device *usb_dev = interface_to_usbdev(intf);
    unsigned char direction = (unsigned char)simple_strtoul(buf, NULL, 10);
    struct razer_report report;
    
    switch(usb_dev->descriptor.idProduct)
    {
        case USB_DEVICE_ID_RAZER_ORNATA_CHROMA:
			report = razer_chroma_extended_matrix_effect_wave(VARSTORE, BACKLIGHT_LED, direction);
			break;


		default:
			report = razer_chroma_standard_matrix_effect_wave(VARSTORE, BACKLIGHT_LED, direction);
			break;
	}
	razer_send_payload(usb_dev, &report);
	
    return count;
}

/**
 * Write device file "mode_spectrum"
 *
 * Specrum effect mode is activated whenever the file is written to
 */
static ssize_t razer_attr_write_mode_spectrum(struct device *dev, struct device_attribute *attr, const char *buf, size_t count)
{
    struct usb_interface *intf = to_usb_interface(dev->parent);
    struct usb_device *usb_dev = interface_to_usbdev(intf);
    struct razer_report report;
    
    switch(usb_dev->descriptor.idProduct)
    {
        case USB_DEVICE_ID_RAZER_ORNATA_CHROMA:
			report = razer_chroma_extended_matrix_effect_spectrum(VARSTORE, BACKLIGHT_LED);
			break;


		default:
			report = razer_chroma_standard_matrix_effect_spectrum(VARSTORE, BACKLIGHT_LED);
			break;
	}
    razer_send_payload(usb_dev, &report);

    return count;
}

/**
 * Write device file "mode_reactive"
 *
 * Sets reactive mode when this file is written to. A speed byte and 3 RGB bytes should be written
 */
static ssize_t razer_attr_write_mode_reactive(struct device *dev, struct device_attribute *attr, const char *buf, size_t count)
{
    struct usb_interface *intf = to_usb_interface(dev->parent);
    struct usb_device *usb_dev = interface_to_usbdev(intf);
    struct razer_report report;
    
    if(count == 4)
    {
		unsigned char speed = (unsigned char)buf[0];
		
		switch(usb_dev->descriptor.idProduct)
		{
			case USB_DEVICE_ID_RAZER_ORNATA_CHROMA:
				report = razer_chroma_extended_matrix_effect_reactive(VARSTORE, BACKLIGHT_LED, speed, (struct razer_rgb*)&buf[1]);
				break;


			default:
				report = razer_chroma_standard_matrix_effect_reactive(VARSTORE, BACKLIGHT_LED, speed, (struct razer_rgb*)&buf[1]);
				break;
		}   
		razer_send_payload(usb_dev, &report);
		
    } else {
		printk(KERN_WARNING "razerkbd: Reactive only accepts Speed, RGB (4byte)");
	}
    return count;
}

/**
 * Write device file "mode_static"
 *
 * Set the keyboard to static mode when 3 RGB bytes are written
 */
static ssize_t razer_attr_write_mode_static(struct device *dev, struct device_attribute *attr, const char *buf, size_t count)
{
    struct usb_interface *intf = to_usb_interface(dev->parent);
    struct usb_device *usb_dev = interface_to_usbdev(intf);
    struct razer_report report;

    switch(usb_dev->descriptor.idProduct) {
        case USB_DEVICE_ID_RAZER_BLACKWIDOW_ORIGINAL:
        case USB_DEVICE_ID_RAZER_BLACKWIDOW_ULTIMATE_2012:
        case USB_DEVICE_ID_RAZER_BLACKWIDOW_ULTIMATE_2013: // Doesn't need any parameters as can only do one type of static
			report = razer_chroma_standard_set_led_effect(VARSTORE, LOGO_LED, 0x00);
            razer_send_payload(usb_dev, &report);
            break;
            
        case USB_DEVICE_ID_RAZER_BLACKWIDOW_CHROMA:
        case USB_DEVICE_ID_RAZER_BLACKWIDOW_CHROMA_TE:
        case USB_DEVICE_ID_RAZER_BLACKWIDOW_X_CHROMA:
        case USB_DEVICE_ID_RAZER_BLACKWIDOW_X_CHROMA_TE:
        case USB_DEVICE_ID_RAZER_BLACKWIDOW_ULTIMATE_2016:
        case USB_DEVICE_ID_RAZER_BLADE_STEALTH:
        case USB_DEVICE_ID_RAZER_BLADE_STEALTH_LATE_2016:
<<<<<<< HEAD
        case USB_DEVICE_ID_RAZER_BLADE_QHD:
=======
        case USB_DEVICE_ID_RAZER_BLADE_PRO_LATE_2016:
>>>>>>> 6aa766cb
        case USB_DEVICE_ID_RAZER_TARTARUS_CHROMA:
            if(count == 3)
            {
				report = razer_chroma_standard_matrix_effect_static(VARSTORE, BACKLIGHT_LED, (struct razer_rgb*)&buf[0]);
                razer_send_payload(usb_dev, &report);
            } else {
				printk(KERN_WARNING "razerkbd: Static mode only accepts RGB (3byte)");
			}
            break;
        
        
        case USB_DEVICE_ID_RAZER_ORNATA_CHROMA:
			if(count == 3)
            {
				report = razer_chroma_extended_matrix_effect_static(VARSTORE, BACKLIGHT_LED, (struct razer_rgb*)&buf[0]);
				razer_send_payload(usb_dev, &report);
			} else {
				printk(KERN_WARNING "razerkbd: Static mode only accepts RGB (3byte)");
			}
			
			break;
        
        default:
            printk(KERN_WARNING "razerkbd: Cannot set static mode for this device");
            break;
        
    }

    return count;
}

/**
 * Write device file "mode_startlight"
 *
 * Starlight keyboard effect is activated whenever this file is written to (for bw2016)
 * 
 * Or if an Ornata
 * 7 bytes, speed, rgb, rgb
 * 4 bytes, speed, rgb
 * 1 byte, speed
 */
static ssize_t razer_attr_write_mode_starlight(struct device *dev, struct device_attribute *attr, const char *buf, size_t count)
{
    struct usb_interface *intf = to_usb_interface(dev->parent);
    struct usb_device *usb_dev = interface_to_usbdev(intf);
    struct razer_rgb rgb1 = {.r = 0x00, .g = 0xFF, .b = 0x00};
    struct razer_report report;
    
    switch(usb_dev->descriptor.idProduct)
    {
        case USB_DEVICE_ID_RAZER_ORNATA_CHROMA:
			if(count == 7) {
				report = razer_chroma_extended_matrix_effect_starlight_dual(VARSTORE, BACKLIGHT_LED, buf[0], (struct razer_rgb*)&buf[1], (struct razer_rgb*)&buf[4]);
				razer_send_payload(usb_dev, &report);
			} else if(count == 4) {
				report = razer_chroma_extended_matrix_effect_starlight_single(VARSTORE, BACKLIGHT_LED, buf[0], (struct razer_rgb*)&buf[1]);
				razer_send_payload(usb_dev, &report);
			} else if(count == 1) {
				report = razer_chroma_extended_matrix_effect_starlight_random(VARSTORE, BACKLIGHT_LED, buf[0]);
				razer_send_payload(usb_dev, &report);
			} else {
				printk(KERN_WARNING "razerkbd: Starlight only accepts Speed (1byte). Speed, RGB (4byte). Speed, RGB, RGB (7byte)");
			}
			break;


		default: // BW2016 can do normal starlight
			report = razer_chroma_standard_matrix_effect_starlight_single(VARSTORE, BACKLIGHT_LED, 0x01, &rgb1);
			razer_send_payload(usb_dev, &report);
			break;
	}
    
    return count;
}

/**
 * Write device file "mode_breath"
 */
static ssize_t razer_attr_write_mode_breath(struct device *dev, struct device_attribute *attr, const char *buf, size_t count)
{
    struct usb_interface *intf = to_usb_interface(dev->parent);
    struct usb_device *usb_dev = interface_to_usbdev(intf);
	struct razer_report report;
    
    switch(usb_dev->descriptor.idProduct)
    {
        case USB_DEVICE_ID_RAZER_ORNATA_CHROMA:
			switch(count) {
				case 3: // Single colour mode
					report = razer_chroma_extended_matrix_effect_breathing_single(VARSTORE, BACKLIGHT_LED, (struct razer_rgb*)&buf[0]);
					razer_send_payload(usb_dev, &report);
					break;
				
				case 6: // Dual colour mode
					report = razer_chroma_extended_matrix_effect_breathing_dual(VARSTORE, BACKLIGHT_LED, (struct razer_rgb*)&buf[0], (struct razer_rgb*)&buf[3]);
					razer_send_payload(usb_dev, &report);
					break;

				case 1: // "Random" colour mode
					report = razer_chroma_extended_matrix_effect_breathing_random(VARSTORE, BACKLIGHT_LED);
					razer_send_payload(usb_dev, &report);
					break;
				
				default:
					printk(KERN_WARNING "razerkbd: Breathing only accepts '1' (1byte). RGB (3byte). RGB, RGB (6byte)");
					break;
			}
			break;


		default:
			switch(count) {
				case 3: // Single colour mode
					report = razer_chroma_standard_matrix_effect_breathing_single(VARSTORE, BACKLIGHT_LED, (struct razer_rgb*)&buf[0]);
					razer_send_payload(usb_dev, &report);
					break;
				
				case 6: // Dual colour mode
					report = razer_chroma_standard_matrix_effect_breathing_dual(VARSTORE, BACKLIGHT_LED, (struct razer_rgb*)&buf[0], (struct razer_rgb*)&buf[3]);
					razer_send_payload(usb_dev, &report);
					break;
				
				default: // "Random" colour mode
					report = razer_chroma_standard_matrix_effect_breathing_random(VARSTORE, BACKLIGHT_LED);
					razer_send_payload(usb_dev, &report);
					break;
				// TODO move default to case 1:. Then default: printk(warning). Also remove pointless buffer
			}
			break;
	}

    return count;
}

/**
 * Write device file "set_logo"
 *
 * Sets the logo lighting state to the ASCII number written to this file.
 */
static ssize_t razer_attr_write_set_logo(struct device *dev, struct device_attribute *attr, const char *buf, size_t count)
{
    struct usb_interface *intf = to_usb_interface(dev->parent);
    struct usb_device *usb_dev = interface_to_usbdev(intf);
    unsigned char state = (unsigned char)simple_strtoul(buf, NULL, 10);
    struct razer_report report = razer_chroma_standard_set_led_effect(VARSTORE, LOGO_LED, state);
    
    razer_send_payload(usb_dev, &report);

    return count;
}

/**
 * Write device file "mode_custom"
 *
 * Sets the keyboard to custom mode whenever the file is written to
 */
static ssize_t razer_attr_write_mode_custom(struct device *dev, struct device_attribute *attr, const char *buf, size_t count)
{
    struct usb_interface *intf = to_usb_interface(dev->parent);
    struct usb_device *usb_dev = interface_to_usbdev(intf);
    struct razer_report report;
    
    switch(usb_dev->descriptor.idProduct)
    {
        case USB_DEVICE_ID_RAZER_ORNATA_CHROMA:
			report = razer_chroma_extended_matrix_effect_custom_frame();
			break;


		default:
			report = razer_chroma_standard_matrix_effect_custom_frame(VARSTORE); // Possibly could use VARSTORE
			break;
	}
    razer_send_payload(usb_dev, &report);
    return count;
}

/**
 * Write device file "set_fn_toggle"
 *
 * Sets the logo lighting state to the ASCII number written to this file.
 */
static ssize_t razer_attr_write_set_fn_toggle(struct device *dev, struct device_attribute *attr, const char *buf, size_t count)
{
    struct usb_interface *intf = to_usb_interface(dev->parent);
    struct usb_device *usb_dev = interface_to_usbdev(intf);
    unsigned char state = (unsigned char)simple_strtoul(buf, NULL, 10);
    struct razer_report report = razer_chroma_misc_fn_key_toggle(state);
    razer_send_payload(usb_dev, &report);

    return count;
}

/**
 * Write device file "test"
 *
 * Does nothing
 */
static ssize_t razer_attr_write_test(struct device *dev, struct device_attribute *attr, const char *buf, size_t count)
{
    return count;
}

/**
 * Read device file "test"
 *
 * Returns a string
 */
static ssize_t razer_attr_read_test(struct device *dev, struct device_attribute *attr, char *buf)
{
    return sprintf(buf, "%d\n", 0);
}

/**
 * Write device file "set_brightness"
 *
 * Sets the brightness to the ASCII number written to this file.
 */
static ssize_t razer_attr_write_set_brightness(struct device *dev, struct device_attribute *attr, const char *buf, size_t count)
{
    struct usb_interface *intf = to_usb_interface(dev->parent);
    struct usb_device *usb_dev = interface_to_usbdev(intf);
    unsigned char brightness = (unsigned char)simple_strtoul(buf, NULL, 10);
    struct razer_report report;
<<<<<<< HEAD
    
    switch(usb_dev->descriptor.idProduct) {
        case USB_DEVICE_ID_RAZER_BLADE_STEALTH:
        case USB_DEVICE_ID_RAZER_BLADE_STEALTH_LATE_2016:
        case USB_DEVICE_ID_RAZER_BLADE_QHD:
            report = razer_chroma_misc_set_blade_brightness(brightness);
            break;

=======
>>>>>>> 6aa766cb

    switch(usb_dev->descriptor.idProduct) {
        case USB_DEVICE_ID_RAZER_ORNATA_CHROMA:
			report = razer_chroma_extended_matrix_brightness(VARSTORE, BACKLIGHT_LED, brightness);
			break;


        case USB_DEVICE_ID_RAZER_BLACKWIDOW_ORIGINAL:
        case USB_DEVICE_ID_RAZER_BLACKWIDOW_ULTIMATE_2012:
        case USB_DEVICE_ID_RAZER_BLACKWIDOW_ULTIMATE_2013:
			report = razer_chroma_standard_set_led_brightness(VARSTORE, LOGO_LED, brightness);
            break;


        default:
            if (is_blade_laptop(usb_dev)) {
                report = razer_chroma_misc_set_blade_brightness(brightness);
            } else {
                report = razer_chroma_standard_set_led_brightness(VARSTORE, BACKLIGHT_LED, brightness);
            }
            break;
    }
    razer_send_payload(usb_dev, &report);

    return count;
}

/**
 * Read device file "macro_mode"
 *
 * Returns a string
 */
static ssize_t razer_attr_read_set_brightness(struct device *dev, struct device_attribute *attr, char *buf)
{
    struct usb_interface *intf = to_usb_interface(dev->parent);
    struct usb_device *usb_dev = interface_to_usbdev(intf);
	unsigned char brightness = 0;
    struct razer_report report;
    struct razer_report response;
    
    // If Ornata, dont know if it supports brightness getting as yet
    if (usb_dev->descriptor.idProduct == USB_DEVICE_ID_RAZER_ORNATA_CHROMA)
    {
		return sprintf(buf, "%d\n", brightness);
	}


    switch(usb_dev->descriptor.idProduct) {
<<<<<<< HEAD
        case USB_DEVICE_ID_RAZER_BLADE_STEALTH:
        case USB_DEVICE_ID_RAZER_BLADE_STEALTH_LATE_2016:
        case USB_DEVICE_ID_RAZER_BLADE_QHD:
            report = razer_chroma_misc_get_blade_brightness();
            break;
        
        
=======
>>>>>>> 6aa766cb
        case USB_DEVICE_ID_RAZER_BLACKWIDOW_ORIGINAL:
        case USB_DEVICE_ID_RAZER_BLACKWIDOW_ULTIMATE_2012:
        case USB_DEVICE_ID_RAZER_BLACKWIDOW_ULTIMATE_2013:
			report = razer_chroma_standard_get_led_brightness(VARSTORE, LOGO_LED);
            break;

        default:
            if (is_blade_laptop(usb_dev)) {
                report = razer_chroma_misc_get_blade_brightness();
            } else {
                report = razer_chroma_standard_get_led_brightness(VARSTORE, BACKLIGHT_LED);
            }
            break;
    }

    response = razer_send_payload(usb_dev, &report);

	// Brightness is stored elsewhere for the stealth cmds
<<<<<<< HEAD
	switch(usb_dev->descriptor.idProduct) {
        case USB_DEVICE_ID_RAZER_BLADE_STEALTH:
        case USB_DEVICE_ID_RAZER_BLADE_STEALTH_LATE_2016:
        case USB_DEVICE_ID_RAZER_BLADE_QHD:
            brightness = response.arguments[1];
            break;
        
    
        default:
            brightness = response.arguments[2];
            break;
=======
    if (is_blade_laptop(usb_dev)) {
        brightness = response.arguments[1];
    } else {
        brightness = response.arguments[2];
>>>>>>> 6aa766cb
    }


    return sprintf(buf, "%d\n", brightness);
}

/**
 * Write device file "device_mode"
 */
static ssize_t razer_attr_write_device_mode(struct device *dev, struct device_attribute *attr, const char *buf, size_t count)
{
    struct usb_interface *intf = to_usb_interface(dev->parent);
    struct usb_device *usb_dev = interface_to_usbdev(intf);
    struct razer_report report;

    if (count != 2) {
        printk(KERN_WARNING "razerkbd: Device mode only takes 2 bytes.");
        goto out;
    }

    if (is_blade_laptop(usb_dev)) {
        goto out;
    }

    report = razer_chroma_standard_set_device_mode(buf[0], buf[1]);
	razer_send_payload(usb_dev, &report);

out:
    return count;
}

/**
 * Read device file "device_mode"
 *
 * Returns a string
 */
static ssize_t razer_attr_read_device_mode(struct device *dev, struct device_attribute *attr, char *buf)
{
    struct usb_interface *intf = to_usb_interface(dev->parent);
    struct usb_device *usb_dev = interface_to_usbdev(intf);
    struct razer_report report = razer_chroma_standard_get_device_mode();
    struct razer_report response = razer_send_payload(usb_dev, &report);
    
    return sprintf(buf, "%d:%d\n", response.arguments[0], response.arguments[1]);
}

/**
 * Write device file "matrix_custom_frame"
 * 
 * Format
 * ROW_ID START_COL STOP_COL RGB...
 */
static ssize_t razer_attr_write_matrix_custom_frame(struct device *dev, struct device_attribute *attr, const char *buf, size_t count)
{
    struct usb_interface *intf = to_usb_interface(dev->parent);
    struct usb_device *usb_dev = interface_to_usbdev(intf);
    struct razer_report report;
    size_t offset = 0;
    unsigned char row_id;
    unsigned char start_col;
    unsigned char stop_col;
    unsigned char row_length;
    
    //printk(KERN_ALERT "razerkbd: Total count: %d\n", (unsigned char)count);
        
    while(offset < count)
    {
		if(offset + 3 > count)
		{
			printk(KERN_ALERT "razerkbd: Wrong Amount of data provided: Should be ROW_ID, START_COL, STOP_COL, N_RGB\n");
			break;
		}
		
		row_id = buf[offset++];
		start_col = buf[offset++];
		stop_col = buf[offset++];
		row_length = ((stop_col+1) - start_col) * 3;
		
		// printk(KERN_ALERT "razerkbd: Row ID: %d, Start: %d, Stop: %d, row length: %d\n", row_id, start_col, stop_col, row_length);
		
		if(start_col > stop_col)
		{
			printk(KERN_ALERT "razerkbd: Start column is greater than end column\n");
			break;
		}
		
		if(offset + row_length > count)
		{
			printk(KERN_ALERT "razerkbd: Not enough RGB to fill row\n");
			break;
		}
		
		// Offset now at beginning of RGB data
		switch(usb_dev->descriptor.idProduct)
		{
			case USB_DEVICE_ID_RAZER_ORNATA_CHROMA:
				report = razer_chroma_extended_matrix_set_custom_frame(row_id, start_col, stop_col, (unsigned char*)&buf[offset]);
				break;
			
			case USB_DEVICE_ID_RAZER_BLACKWIDOW_ULTIMATE_2016: 
			case USB_DEVICE_ID_RAZER_BLADE_STEALTH:
			case USB_DEVICE_ID_RAZER_BLADE_STEALTH_LATE_2016:
<<<<<<< HEAD
			case USB_DEVICE_ID_RAZER_BLADE_QHD:
				report.transaction_id.id = 0x80; // Fall into the 2016/blade/blade2016 to set device id		
=======
			case USB_DEVICE_ID_RAZER_BLADE_PRO_LATE_2016:
				report.transaction_id.id = 0x80; // Fall into the 2016/blade/blade2016 to set device id
>>>>>>> 6aa766cb
			default:
				report = razer_chroma_standard_matrix_set_custom_frame(row_id, start_col, stop_col, (unsigned char*)&buf[offset]);
				break;
		}
		razer_send_payload(usb_dev, &report);
		
		// *3 as its 3 bytes per col (RGB)
		offset += row_length;
	}


    return count;
}

/**
 * Set up the device driver files

 *
 * Read only is 0444
 * Write only is 0220
 * Read and write is 0664
 */
 
// TODO device_mode endpoint
static DEVICE_ATTR(game_led_state,          0660, razer_attr_read_mode_game,                  razer_attr_write_mode_game);
static DEVICE_ATTR(macro_led_state,         0660, razer_attr_read_mode_macro,                 razer_attr_write_mode_macro);
static DEVICE_ATTR(macro_led_effect,        0660, razer_attr_read_mode_macro_effect,          razer_attr_write_mode_macro_effect);
static DEVICE_ATTR(logo_led_state,          0220, NULL,                                       razer_attr_write_set_logo);
static DEVICE_ATTR(profile_led_red,         0660, razer_attr_read_tartarus_profile_led_red,   razer_attr_write_tartarus_profile_led_red);
static DEVICE_ATTR(profile_led_green,       0660, razer_attr_read_tartarus_profile_led_green, razer_attr_write_tartarus_profile_led_green);
static DEVICE_ATTR(profile_led_blue,        0660, razer_attr_read_tartarus_profile_led_blue,  razer_attr_write_tartarus_profile_led_blue);


static DEVICE_ATTR(test,                    0660, razer_attr_read_test,                       razer_attr_write_test);
static DEVICE_ATTR(version,                 0440, razer_attr_read_version,                    NULL);
static DEVICE_ATTR(firmware_version,        0440, razer_attr_read_get_firmware_version,       NULL);
static DEVICE_ATTR(fn_toggle,               0220, NULL,                                       razer_attr_write_set_fn_toggle);
                                            
static DEVICE_ATTR(device_type,             0440, razer_attr_read_device_type,                NULL);
static DEVICE_ATTR(device_mode,             0660, razer_attr_read_device_mode,                razer_attr_write_device_mode);
static DEVICE_ATTR(device_serial,           0440, razer_attr_read_get_serial,                 NULL);
                                          
static DEVICE_ATTR(matrix_effect_none,      0220, NULL,                                       razer_attr_write_mode_none);
static DEVICE_ATTR(matrix_effect_wave,      0220, NULL,                                       razer_attr_write_mode_wave);
static DEVICE_ATTR(matrix_effect_spectrum,  0220, NULL,                                       razer_attr_write_mode_spectrum);
static DEVICE_ATTR(matrix_effect_reactive,  0220, NULL,                                       razer_attr_write_mode_reactive);
static DEVICE_ATTR(matrix_effect_static,    0220, NULL,                                       razer_attr_write_mode_static);
static DEVICE_ATTR(matrix_effect_starlight, 0220, NULL,                                       razer_attr_write_mode_starlight);
static DEVICE_ATTR(matrix_effect_breath,    0220, NULL,                                       razer_attr_write_mode_breath);
static DEVICE_ATTR(matrix_effect_pulsate,   0660, razer_attr_read_mode_pulsate,               razer_attr_write_mode_pulsate);
static DEVICE_ATTR(matrix_brightness,       0660, razer_attr_read_set_brightness,             razer_attr_write_set_brightness);
static DEVICE_ATTR(matrix_effect_custom,    0220, NULL,                                       razer_attr_write_mode_custom);
static DEVICE_ATTR(matrix_custom_frame,     0220, NULL,                                       razer_attr_write_matrix_custom_frame);




/**
 * Deal with FN toggle
 */
static int razer_event(struct hid_device *hdev, struct hid_field *field, struct hid_usage *usage, __s32 value)
{
    struct usb_interface *intf = to_usb_interface(hdev->dev.parent);
    struct usb_device *usb_dev = interface_to_usbdev(intf);
    struct razer_kbd_device *asc = hid_get_drvdata(hdev);
    const struct razer_key_translation *translation;
    int do_translate = 0;

    // No translations needed on the Blades
    if (is_blade_laptop(usb_dev))
    {
        return 0;
    }


    if(intf->cur_altsetting->desc.bInterfaceProtocol == USB_INTERFACE_PROTOCOL_MOUSE)
    {
        // Skip this if its control (mouse) interface
        return 0;
    }
    
    translation = find_translation(chroma_keys, usage->code);
    
    if(translation)
    {
		if(test_bit(usage->code, asc->pressed_fn))
		{
			do_translate = 1;
		} else {
			do_translate = asc->fn_on;
		}
		
		if(do_translate)
		{
			if(value)
			{
				set_bit(usage->code, asc->pressed_fn);
			} else {
				clear_bit(usage->code, asc->pressed_fn);
			}
			
			input_event(field->hidinput->input, usage->type, translation->to, value);
			return 1;
		}
	}
    

    return 0;
}

/**
 * Raw event function
 * 
 * Bastard function. Could most probably be done a load better.
 * Basically it shifts all of the key's in the 04... event to the right 1, and then sets the first 2 bytes to 0x0100. This then allows the keys to be processed with the above normal event function
 * Converts M1-M5 into F13-F17. It also blanks out FN keypresses so it acts more like the modifier it should be.
 * 
 * 04012000000000000000 FN is pressed, M1 pressed
 * 04010000000000000000 M1 is released
 * goes to
 * 01000068000000000000 FN is pressed (blanked), M1 pressed (converted to F13)
 * 01000000000000000000 M1 is released
 * 
 * HID Usage Table http://www.freebsddiary.org/APC/usb_hid_usages.php
 */
static int razer_raw_event(struct hid_device *hdev, struct hid_report *report, u8 *data, int size)
{
    struct usb_interface *intf = to_usb_interface(hdev->dev.parent);
    struct razer_kbd_device *asc = hid_get_drvdata(hdev);
    struct usb_device *usb_dev = interface_to_usbdev(intf);

    // No translations needed on the Pro
    if (is_blade_laptop(usb_dev))
    {
        return 0;
    }

    // The event were looking for is 16 bytes long and starts with 0x04
    if(intf->cur_altsetting->desc.bInterfaceProtocol == USB_INTERFACE_PROTOCOL_KEYBOARD && size == 16 && data[0] == 0x04)
    {
        // Convert 04... to 0100...
        int index = size-1; // This way we start at 2nd last value, does subtract 1 from the 15key rollover though (not an issue cmon)
        u8 cur_value = 0x00;
        int found_fn = 0x00;
        
        while(--index > 0)
        {
			cur_value = data[index];
			if(cur_value == 0x00) { // Skip 0x00
				continue;
			}
			
			switch(cur_value) {
				case 0x01: // FN
					//cur_value = 0x73; // F24
					cur_value = 0x00;
					found_fn = 0x01;
					break;
				case 0x20: // M1
					cur_value = 0x68; // F13
					break;
				case 0x21: // M2
					cur_value = 0x69; // F14
					break;
				case 0x22: // M3
					cur_value = 0x6A; // F15
					break;
				case 0x23: // M4
					cur_value = 0x6B; // F16
					break;
				case 0x24: // M5
					cur_value = 0x6C; // F17
					break;
			}
			
			data[index+1] = cur_value;
		}
        
        asc->fn_on = !!found_fn;
        
        data[0] = 0x01;
        data[1] = 0x00;
       
		// Some reason just by editing data, it generates a normal event above. (Could quite possibly work like that, no clue)
        //hid_report_raw_event(hdev, HID_INPUT_REPORT, data, size, 0);        
        return 1;
    }

    return 0;
}

/**
 * Probe method is ran whenever a device is binded to the driver
 */
static int razer_kbd_probe(struct hid_device *hdev, const struct hid_device_id *id)
{
    int retval = 0;
    struct usb_interface *intf = to_usb_interface(hdev->dev.parent);
    struct usb_device *usb_dev = interface_to_usbdev(intf);
    struct razer_kbd_device *dev = NULL;

    dev = kzalloc(sizeof(struct razer_kbd_device), GFP_KERNEL);
    if(dev == NULL) {
        dev_err(&intf->dev, "out of memory\n");
        retval = -ENOMEM;
        goto exit;
    }
    
    // Other interfaces are actual key-emitting devices
    if(intf->cur_altsetting->desc.bInterfaceProtocol == USB_INTERFACE_PROTOCOL_MOUSE)
    {
        // If the currently bound device is the control (mouse) interface
        CREATE_DEVICE_FILE(&hdev->dev, &dev_attr_version);
        CREATE_DEVICE_FILE(&hdev->dev, &dev_attr_firmware_version);                      // Get the firmware version
        CREATE_DEVICE_FILE(&hdev->dev, &dev_attr_device_serial);                         // Get serial nubmer
        CREATE_DEVICE_FILE(&hdev->dev, &dev_attr_matrix_brightness);                     // Gets and sets the brightness
        CREATE_DEVICE_FILE(&hdev->dev, &dev_attr_test);                                  // Test mode
        CREATE_DEVICE_FILE(&hdev->dev, &dev_attr_device_type);                           // Get string of device type
        CREATE_DEVICE_FILE(&hdev->dev, &dev_attr_device_mode);                           // Get device mode
        
        switch(usb_dev->descriptor.idProduct) {
            
            case USB_DEVICE_ID_RAZER_BLACKWIDOW_ORIGINAL:
            case USB_DEVICE_ID_RAZER_BLACKWIDOW_ULTIMATE_2012:
            case USB_DEVICE_ID_RAZER_BLACKWIDOW_ULTIMATE_2013:
                CREATE_DEVICE_FILE(&hdev->dev, &dev_attr_matrix_effect_pulsate);         // Pulsate effect, like breathing
                CREATE_DEVICE_FILE(&hdev->dev, &dev_attr_matrix_effect_static);          // Static effect
                CREATE_DEVICE_FILE(&hdev->dev, &dev_attr_game_led_state);                // Enable game mode & LED
                CREATE_DEVICE_FILE(&hdev->dev, &dev_attr_macro_led_state);               // Enable macro LED
                CREATE_DEVICE_FILE(&hdev->dev, &dev_attr_macro_led_effect);              // Change macro LED effect (static, flashing)
                break;
            
            
            case USB_DEVICE_ID_RAZER_BLACKWIDOW_ULTIMATE_2016:
                CREATE_DEVICE_FILE(&hdev->dev, &dev_attr_matrix_effect_wave);            // Wave effect
                CREATE_DEVICE_FILE(&hdev->dev, &dev_attr_matrix_effect_starlight);       // Starlight effect
                CREATE_DEVICE_FILE(&hdev->dev, &dev_attr_matrix_effect_none);            // No effect
                CREATE_DEVICE_FILE(&hdev->dev, &dev_attr_matrix_effect_reactive);        // Reactive effect
                CREATE_DEVICE_FILE(&hdev->dev, &dev_attr_matrix_effect_breath);          // Breathing effect
                CREATE_DEVICE_FILE(&hdev->dev, &dev_attr_matrix_effect_static);          // Static effect
                CREATE_DEVICE_FILE(&hdev->dev, &dev_attr_matrix_effect_custom);          // Custom effect
                CREATE_DEVICE_FILE(&hdev->dev, &dev_attr_matrix_custom_frame);           // Set LED matrix
                CREATE_DEVICE_FILE(&hdev->dev, &dev_attr_game_led_state);                // Enable game mode & LED
                CREATE_DEVICE_FILE(&hdev->dev, &dev_attr_macro_led_state);               // Enable macro LED
                CREATE_DEVICE_FILE(&hdev->dev, &dev_attr_macro_led_effect);              // Change macro LED effect (static, flashing)
                break;
            
            
            case USB_DEVICE_ID_RAZER_BLADE_STEALTH:
            case USB_DEVICE_ID_RAZER_BLADE_STEALTH_LATE_2016:
                CREATE_DEVICE_FILE(&hdev->dev, &dev_attr_matrix_effect_wave);            // Wave effect
                CREATE_DEVICE_FILE(&hdev->dev, &dev_attr_matrix_effect_spectrum);        // Spectrum effect
                CREATE_DEVICE_FILE(&hdev->dev, &dev_attr_matrix_effect_none);            // No effect
                CREATE_DEVICE_FILE(&hdev->dev, &dev_attr_matrix_effect_reactive);        // Reactive effect
                CREATE_DEVICE_FILE(&hdev->dev, &dev_attr_matrix_effect_breath);          // Breathing effect
                CREATE_DEVICE_FILE(&hdev->dev, &dev_attr_matrix_effect_static);          // Static effect
                CREATE_DEVICE_FILE(&hdev->dev, &dev_attr_matrix_effect_custom);          // Custom effect
                CREATE_DEVICE_FILE(&hdev->dev, &dev_attr_matrix_custom_frame);           // Set LED matrix
                CREATE_DEVICE_FILE(&hdev->dev, &dev_attr_logo_led_state);                // Enable/Disable the logo
                CREATE_DEVICE_FILE(&hdev->dev, &dev_attr_fn_toggle);                     // Sets wether FN is requires for F-Keys
                break;

<<<<<<< HEAD
            case USB_DEVICE_ID_RAZER_BLADE_QHD:
                CREATE_DEVICE_FILE(&hdev->dev, &dev_attr_matrix_effect_wave);            // Wave effect
=======
            case USB_DEVICE_ID_RAZER_BLADE_PRO_LATE_2016:
                CREATE_DEVICE_FILE(&hdev->dev, &dev_attr_matrix_effect_wave);            // Wave effect
                CREATE_DEVICE_FILE(&hdev->dev, &dev_attr_matrix_effect_starlight);       // Starlight effect
>>>>>>> 6aa766cb
                CREATE_DEVICE_FILE(&hdev->dev, &dev_attr_matrix_effect_spectrum);        // Spectrum effect
                CREATE_DEVICE_FILE(&hdev->dev, &dev_attr_matrix_effect_none);            // No effect
                CREATE_DEVICE_FILE(&hdev->dev, &dev_attr_matrix_effect_reactive);        // Reactive effect
                CREATE_DEVICE_FILE(&hdev->dev, &dev_attr_matrix_effect_breath);          // Breathing effect
                CREATE_DEVICE_FILE(&hdev->dev, &dev_attr_matrix_effect_static);          // Static effect
<<<<<<< HEAD
                CREATE_DEVICE_FILE(&hdev->dev, &dev_attr_matrix_effect_starlight);       // Starlight effect
                CREATE_DEVICE_FILE(&hdev->dev, &dev_attr_matrix_effect_custom);          // Custom effect
                CREATE_DEVICE_FILE(&hdev->dev, &dev_attr_matrix_custom_frame);           // Set LED matrix
                CREATE_DEVICE_FILE(&hdev->dev, &dev_attr_logo_led_state);                // Enable/Disable the logo
                CREATE_DEVICE_FILE(&hdev->dev, &dev_attr_fn_toggle);                     // Sets wether FN is requires for F-Keys
=======
                CREATE_DEVICE_FILE(&hdev->dev, &dev_attr_matrix_effect_custom);          // Custom effect
                CREATE_DEVICE_FILE(&hdev->dev, &dev_attr_matrix_custom_frame);           // Set LED matrix
                CREATE_DEVICE_FILE(&hdev->dev, &dev_attr_logo_led_state);                // Enable/Disable the logo
>>>>>>> 6aa766cb
                break;

            case USB_DEVICE_ID_RAZER_TARTARUS_CHROMA:
                CREATE_DEVICE_FILE(&hdev->dev, &dev_attr_matrix_effect_spectrum);        // Spectrum effect
                CREATE_DEVICE_FILE(&hdev->dev, &dev_attr_matrix_effect_static);          // Static effect
                CREATE_DEVICE_FILE(&hdev->dev, &dev_attr_matrix_effect_breath);          // Breathing effect
                CREATE_DEVICE_FILE(&hdev->dev, &dev_attr_matrix_effect_none);            // No effect
                CREATE_DEVICE_FILE(&hdev->dev, &dev_attr_profile_led_red);               // Profile/Macro LED Red
                CREATE_DEVICE_FILE(&hdev->dev, &dev_attr_profile_led_green);             // Profile/Macro LED Green
                CREATE_DEVICE_FILE(&hdev->dev, &dev_attr_profile_led_blue);              // Profile/Macro LED Blue
                break;
            
            case USB_DEVICE_ID_RAZER_ORNATA_CHROMA:
				CREATE_DEVICE_FILE(&hdev->dev, &dev_attr_matrix_effect_wave);            // Wave effect
                CREATE_DEVICE_FILE(&hdev->dev, &dev_attr_matrix_effect_spectrum);        // Spectrum effect
                CREATE_DEVICE_FILE(&hdev->dev, &dev_attr_matrix_effect_starlight);       // Starlight effect
                CREATE_DEVICE_FILE(&hdev->dev, &dev_attr_matrix_effect_none);            // No effect
                CREATE_DEVICE_FILE(&hdev->dev, &dev_attr_matrix_effect_reactive);        // Reactive effect
                CREATE_DEVICE_FILE(&hdev->dev, &dev_attr_matrix_effect_breath);          // Breathing effect
                CREATE_DEVICE_FILE(&hdev->dev, &dev_attr_matrix_effect_static);          // Static effect
                CREATE_DEVICE_FILE(&hdev->dev, &dev_attr_matrix_effect_custom);          // Custom effect
                CREATE_DEVICE_FILE(&hdev->dev, &dev_attr_matrix_custom_frame);           // Set LED matrix
                CREATE_DEVICE_FILE(&hdev->dev, &dev_attr_game_led_state);                // Enable game mode & LED
                CREATE_DEVICE_FILE(&hdev->dev, &dev_attr_macro_led_state);               // Enable macro LED
                CREATE_DEVICE_FILE(&hdev->dev, &dev_attr_macro_led_effect);              // Change macro LED effect (static, flashing)
				break;
            
            default: // BlackWidow Chroma...
                CREATE_DEVICE_FILE(&hdev->dev, &dev_attr_matrix_effect_wave);            // Wave effect
                CREATE_DEVICE_FILE(&hdev->dev, &dev_attr_matrix_effect_spectrum);        // Spectrum effect
                CREATE_DEVICE_FILE(&hdev->dev, &dev_attr_matrix_effect_none);            // No effect
                CREATE_DEVICE_FILE(&hdev->dev, &dev_attr_matrix_effect_reactive);        // Reactive effect
                CREATE_DEVICE_FILE(&hdev->dev, &dev_attr_matrix_effect_breath);          // Breathing effect
                CREATE_DEVICE_FILE(&hdev->dev, &dev_attr_matrix_effect_static);          // Static effect
                CREATE_DEVICE_FILE(&hdev->dev, &dev_attr_matrix_effect_custom);          // Custom effect
                CREATE_DEVICE_FILE(&hdev->dev, &dev_attr_matrix_custom_frame);           // Set LED matrix
                CREATE_DEVICE_FILE(&hdev->dev, &dev_attr_game_led_state);                // Enable game mode & LED
                CREATE_DEVICE_FILE(&hdev->dev, &dev_attr_macro_led_state);               // Enable macro LED
                CREATE_DEVICE_FILE(&hdev->dev, &dev_attr_macro_led_effect);              // Change macro LED effect (static, flashing)
                break;
        }
        
        // Set device to regular mode, not driver mode
        // When the daemon discovers the device it will instruct it to enter driver mode
        razer_set_device_mode(usb_dev, 0x00, 0x00);
    }

    hid_set_drvdata(hdev, dev);

    if(hid_parse(hdev)) {
        hid_err(hdev, "parse failed\n");
        goto exit_free;
    }

    if (hid_hw_start(hdev, HID_CONNECT_DEFAULT)) {
        hid_err(hdev, "hw start failed\n");
        goto exit_free;
    }

    // Leave autosuspend on for laptops
    if (!is_blade_laptop(usb_dev)) {
        usb_disable_autosuspend(usb_dev);
    }

    //razer_activate_macro_keys(usb_dev);
    //msleep(3000);
    return 0;
exit:
    return retval;
exit_free:
    kfree(dev);
    return retval;
}

/**
 * Unbind function
 */
static void razer_kbd_disconnect(struct hid_device *hdev)
{
    struct razer_kbd_device *dev;
    struct usb_interface *intf = to_usb_interface(hdev->dev.parent);
    struct usb_device *usb_dev = interface_to_usbdev(intf);

    dev = hid_get_drvdata(hdev);

    // Other interfaces are actual key-emitting devices
    if(intf->cur_altsetting->desc.bInterfaceProtocol == USB_INTERFACE_PROTOCOL_MOUSE)
    {
        // If the currently bound device is the control (mouse) interface
        device_remove_file(&hdev->dev, &dev_attr_version);
        device_remove_file(&hdev->dev, &dev_attr_firmware_version);                      // Get the firmware version
        device_remove_file(&hdev->dev, &dev_attr_device_serial);                         // Get serial nubmer
        device_remove_file(&hdev->dev, &dev_attr_matrix_brightness);                     // Gets and sets the brightness
        device_remove_file(&hdev->dev, &dev_attr_test);                                  // Test mode
        device_remove_file(&hdev->dev, &dev_attr_device_type);                           // Get string of device type
        device_remove_file(&hdev->dev, &dev_attr_device_mode);                           // Get device mode
        
        switch(usb_dev->descriptor.idProduct) {
            
            case USB_DEVICE_ID_RAZER_BLACKWIDOW_ORIGINAL:
            case USB_DEVICE_ID_RAZER_BLACKWIDOW_ULTIMATE_2012:
            case USB_DEVICE_ID_RAZER_BLACKWIDOW_ULTIMATE_2013:
                device_remove_file(&hdev->dev, &dev_attr_matrix_effect_pulsate);         // Pulsate effect, like breathing
                device_remove_file(&hdev->dev, &dev_attr_matrix_effect_static);          // Static effect
                device_remove_file(&hdev->dev, &dev_attr_game_led_state);                // Enable game mode & LED
                device_remove_file(&hdev->dev, &dev_attr_macro_led_state);               // Enable macro LED
                device_remove_file(&hdev->dev, &dev_attr_macro_led_effect);              // Change macro LED effect (static, flashing)
                break;
            
            
            case USB_DEVICE_ID_RAZER_BLACKWIDOW_ULTIMATE_2016:
                device_remove_file(&hdev->dev, &dev_attr_matrix_effect_wave);            // Wave effect
                device_remove_file(&hdev->dev, &dev_attr_matrix_effect_starlight);       // Starlight effect
                device_remove_file(&hdev->dev, &dev_attr_matrix_effect_none);            // No effect
                device_remove_file(&hdev->dev, &dev_attr_matrix_effect_reactive);        // Reactive effect
                device_remove_file(&hdev->dev, &dev_attr_matrix_effect_breath);          // Breathing effect
                device_remove_file(&hdev->dev, &dev_attr_matrix_effect_static);          // Static effect
                device_remove_file(&hdev->dev, &dev_attr_matrix_effect_custom);          // Custom effect
                device_remove_file(&hdev->dev, &dev_attr_matrix_custom_frame);           // Set LED matrix
                device_remove_file(&hdev->dev, &dev_attr_game_led_state);                // Enable game mode & LED
                device_remove_file(&hdev->dev, &dev_attr_macro_led_state);               // Enable macro LED
                device_remove_file(&hdev->dev, &dev_attr_macro_led_effect);              // Change macro LED effect (static, flashing)
                break;
            
            
            case USB_DEVICE_ID_RAZER_BLADE_STEALTH:
            case USB_DEVICE_ID_RAZER_BLADE_STEALTH_LATE_2016:
                device_remove_file(&hdev->dev, &dev_attr_matrix_effect_wave);            // Wave effect
                device_remove_file(&hdev->dev, &dev_attr_matrix_effect_spectrum);        // Spectrum effect
                device_remove_file(&hdev->dev, &dev_attr_matrix_effect_none);            // No effect
                device_remove_file(&hdev->dev, &dev_attr_matrix_effect_reactive);        // Reactive effect
                device_remove_file(&hdev->dev, &dev_attr_matrix_effect_breath);          // Breathing effect
                device_remove_file(&hdev->dev, &dev_attr_matrix_effect_static);          // Static effect
                device_remove_file(&hdev->dev, &dev_attr_matrix_effect_custom);          // Custom effect
                device_remove_file(&hdev->dev, &dev_attr_matrix_custom_frame);           // Set LED matrix
                device_remove_file(&hdev->dev, &dev_attr_logo_led_state);                // Enable/Disable the logo
                device_remove_file(&hdev->dev, &dev_attr_fn_toggle);                     // Sets wether FN is requires for F-Keys
                break;
<<<<<<< HEAD
                
            case USB_DEVICE_ID_RAZER_BLADE_QHD:
                device_remove_file(&hdev->dev, &dev_attr_matrix_effect_wave);            // Wave effect
=======


            case USB_DEVICE_ID_RAZER_BLADE_PRO_LATE_2016:
                device_remove_file(&hdev->dev, &dev_attr_matrix_effect_wave);            // Wave effect
                device_remove_file(&hdev->dev, &dev_attr_matrix_effect_starlight);       // Starlight effect
>>>>>>> 6aa766cb
                device_remove_file(&hdev->dev, &dev_attr_matrix_effect_spectrum);        // Spectrum effect
                device_remove_file(&hdev->dev, &dev_attr_matrix_effect_none);            // No effect
                device_remove_file(&hdev->dev, &dev_attr_matrix_effect_reactive);        // Reactive effect
                device_remove_file(&hdev->dev, &dev_attr_matrix_effect_breath);          // Breathing effect
                device_remove_file(&hdev->dev, &dev_attr_matrix_effect_static);          // Static effect
<<<<<<< HEAD
                device_remove_file(&hdev->dev, &dev_attr_matrix_effect_starlight);       // Starlight effect
                device_remove_file(&hdev->dev, &dev_attr_matrix_effect_custom);          // Custom effect
                device_remove_file(&hdev->dev, &dev_attr_matrix_custom_frame);           // Set LED matrix
                device_remove_file(&hdev->dev, &dev_attr_logo_led_state);                // Enable/Disable the logo
                device_remove_file(&hdev->dev, &dev_attr_fn_toggle);                     // Sets wether FN is requires for F-Keys
                break;
                
                
=======
                device_remove_file(&hdev->dev, &dev_attr_matrix_effect_custom);          // Custom effect
                device_remove_file(&hdev->dev, &dev_attr_matrix_custom_frame);           // Set LED matrix
                device_remove_file(&hdev->dev, &dev_attr_logo_led_state);                // Enable/Disable the logo
                break;

>>>>>>> 6aa766cb
            case USB_DEVICE_ID_RAZER_TARTARUS_CHROMA:
                device_remove_file(&hdev->dev, &dev_attr_matrix_effect_spectrum);        // Spectrum effect
                device_remove_file(&hdev->dev, &dev_attr_matrix_effect_static);          // Static effect
                device_remove_file(&hdev->dev, &dev_attr_matrix_effect_breath);          // Breathing effect
                device_remove_file(&hdev->dev, &dev_attr_matrix_effect_none);            // No effect
                device_remove_file(&hdev->dev, &dev_attr_profile_led_red);               // Profile/Macro LED Red
                device_remove_file(&hdev->dev, &dev_attr_profile_led_green);             // Profile/Macro LED Green
                device_remove_file(&hdev->dev, &dev_attr_profile_led_blue);              // Profile/Macro LED Blue
                break;
            
            case USB_DEVICE_ID_RAZER_ORNATA_CHROMA:
				device_remove_file(&hdev->dev, &dev_attr_matrix_effect_wave);            // Wave effect
                device_remove_file(&hdev->dev, &dev_attr_matrix_effect_spectrum);        // Spectrum effect
                device_remove_file(&hdev->dev, &dev_attr_matrix_effect_starlight);       // Starlight effect
                device_remove_file(&hdev->dev, &dev_attr_matrix_effect_none);            // No effect
                device_remove_file(&hdev->dev, &dev_attr_matrix_effect_reactive);        // Reactive effect
                device_remove_file(&hdev->dev, &dev_attr_matrix_effect_breath);          // Breathing effect
                device_remove_file(&hdev->dev, &dev_attr_matrix_effect_static);          // Static effect
                device_remove_file(&hdev->dev, &dev_attr_matrix_effect_custom);          // Custom effect
                device_remove_file(&hdev->dev, &dev_attr_matrix_custom_frame);           // Set LED matrix
                device_remove_file(&hdev->dev, &dev_attr_game_led_state);                // Enable game mode & LED
                device_remove_file(&hdev->dev, &dev_attr_macro_led_state);               // Enable macro LED
                device_remove_file(&hdev->dev, &dev_attr_macro_led_effect);              // Change macro LED effect (static, flashing)
				break;
            
            default: // BlackWidow Chroma...
                device_remove_file(&hdev->dev, &dev_attr_matrix_effect_wave);            // Wave effect
                device_remove_file(&hdev->dev, &dev_attr_matrix_effect_spectrum);        // Spectrum effect
                device_remove_file(&hdev->dev, &dev_attr_matrix_effect_none);            // No effect
                device_remove_file(&hdev->dev, &dev_attr_matrix_effect_reactive);        // Reactive effect
                device_remove_file(&hdev->dev, &dev_attr_matrix_effect_breath);          // Breathing effect
                device_remove_file(&hdev->dev, &dev_attr_matrix_effect_static);          // Static effect
                device_remove_file(&hdev->dev, &dev_attr_matrix_effect_custom);          // Custom effect
                device_remove_file(&hdev->dev, &dev_attr_matrix_custom_frame);           // Set LED matrix
                device_remove_file(&hdev->dev, &dev_attr_game_led_state);                // Enable game mode & LED
                device_remove_file(&hdev->dev, &dev_attr_macro_led_state);               // Enable macro LED
                device_remove_file(&hdev->dev, &dev_attr_macro_led_effect);              // Change macro LED effect (static, flashing)
                break;
        }
    }

    hid_hw_stop(hdev);
    kfree(dev);
    dev_info(&intf->dev, "Razer Device disconnected\n");
}

/**
 * Device ID mapping table
 */
static const struct hid_device_id razer_devices[] = {
    { HID_USB_DEVICE(USB_VENDOR_ID_RAZER,USB_DEVICE_ID_RAZER_BLACKWIDOW_ORIGINAL) },
    { HID_USB_DEVICE(USB_VENDOR_ID_RAZER,USB_DEVICE_ID_RAZER_BLACKWIDOW_ULTIMATE_2012) },
    { HID_USB_DEVICE(USB_VENDOR_ID_RAZER,USB_DEVICE_ID_RAZER_BLACKWIDOW_ULTIMATE_2013) },
    { HID_USB_DEVICE(USB_VENDOR_ID_RAZER,USB_DEVICE_ID_RAZER_BLACKWIDOW_ULTIMATE_2016) },
    { HID_USB_DEVICE(USB_VENDOR_ID_RAZER,USB_DEVICE_ID_RAZER_BLADE_STEALTH) },
    { HID_USB_DEVICE(USB_VENDOR_ID_RAZER,USB_DEVICE_ID_RAZER_BLADE_STEALTH_LATE_2016) },
<<<<<<< HEAD
    { HID_USB_DEVICE(USB_VENDOR_ID_RAZER,USB_DEVICE_ID_RAZER_BLADE_QHD) },
=======
    { HID_USB_DEVICE(USB_VENDOR_ID_RAZER,USB_DEVICE_ID_RAZER_BLADE_PRO_LATE_2016) },
>>>>>>> 6aa766cb
    { HID_USB_DEVICE(USB_VENDOR_ID_RAZER,USB_DEVICE_ID_RAZER_TARTARUS_CHROMA) },
    { HID_USB_DEVICE(USB_VENDOR_ID_RAZER,USB_DEVICE_ID_RAZER_BLACKWIDOW_CHROMA) },
    { HID_USB_DEVICE(USB_VENDOR_ID_RAZER,USB_DEVICE_ID_RAZER_BLACKWIDOW_CHROMA_TE) },
    { HID_USB_DEVICE(USB_VENDOR_ID_RAZER,USB_DEVICE_ID_RAZER_BLACKWIDOW_X_CHROMA) },
    { HID_USB_DEVICE(USB_VENDOR_ID_RAZER,USB_DEVICE_ID_RAZER_BLACKWIDOW_X_CHROMA_TE) },
    { HID_USB_DEVICE(USB_VENDOR_ID_RAZER,USB_DEVICE_ID_RAZER_ORNATA_CHROMA) },
    { }
};

MODULE_DEVICE_TABLE(hid, razer_devices);

/**
 * Describes the contents of the driver
 */
static struct hid_driver razer_kbd_driver = {
    .name = "razerkbd",
    .id_table = razer_devices,
    .probe = razer_kbd_probe,
    .remove = razer_kbd_disconnect,
    
    .event = razer_event,
    .raw_event = razer_raw_event,
};

module_hid_driver(razer_kbd_driver);

<|MERGE_RESOLUTION|>--- conflicted
+++ resolved
@@ -99,6 +99,7 @@
         case USB_DEVICE_ID_RAZER_BLADE_STEALTH:
         case USB_DEVICE_ID_RAZER_BLADE_STEALTH_LATE_2016:
         case USB_DEVICE_ID_RAZER_BLADE_PRO_LATE_2016:
+        case USB_DEVICE_ID_RAZER_BLADE_QHD:
             return true;
 	}
 	return false;
@@ -289,17 +290,14 @@
             device_type = "Razer Blade Stealth (Late 2016)\n";
             break;
         
-<<<<<<< HEAD
         case USB_DEVICE_ID_RAZER_BLADE_QHD:
             device_type = "Razer Blade Stealth (QHD)\n";
             break;
         
-=======
         case USB_DEVICE_ID_RAZER_BLADE_PRO_LATE_2016:
             device_type = "Razer Blade Pro (Late 2016)\n";
             break;
  
->>>>>>> 6aa766cb
         case USB_DEVICE_ID_RAZER_TARTARUS_CHROMA:
             device_type = "Razer Tartarus Chroma\n";
             break;
@@ -509,21 +507,6 @@
 
     if (is_blade_laptop(usb_dev))
     {
-<<<<<<< HEAD
-		case USB_DEVICE_ID_RAZER_BLADE_STEALTH:
-		case USB_DEVICE_ID_RAZER_BLADE_STEALTH_LATE_2016:
-		case USB_DEVICE_ID_RAZER_BLADE_QHD:
-			strcpy(&serial_string[0], dmi_get_system_info(DMI_PRODUCT_SERIAL));
-			break;
-		
-		
-		default:
-			response_report = razer_send_payload(usb_dev, &report);
-			strncpy(&serial_string[0], &response_report.arguments[0], 22);
-			serial_string[22] = '\0';
-			break;
-	}
-=======
         strcpy(&serial_string[0], dmi_get_system_info(DMI_PRODUCT_SERIAL));
 
     } else {
@@ -531,7 +514,6 @@
         strncpy(&serial_string[0], &response_report.arguments[0], 22);
         serial_string[22] = '\0';
     }
->>>>>>> 6aa766cb
 
     return sprintf(buf, "%s\n", &serial_string[0]);
 }
@@ -696,11 +678,8 @@
         case USB_DEVICE_ID_RAZER_BLACKWIDOW_ULTIMATE_2016:
         case USB_DEVICE_ID_RAZER_BLADE_STEALTH:
         case USB_DEVICE_ID_RAZER_BLADE_STEALTH_LATE_2016:
-<<<<<<< HEAD
         case USB_DEVICE_ID_RAZER_BLADE_QHD:
-=======
         case USB_DEVICE_ID_RAZER_BLADE_PRO_LATE_2016:
->>>>>>> 6aa766cb
         case USB_DEVICE_ID_RAZER_TARTARUS_CHROMA:
             if(count == 3)
             {
@@ -925,17 +904,6 @@
     struct usb_device *usb_dev = interface_to_usbdev(intf);
     unsigned char brightness = (unsigned char)simple_strtoul(buf, NULL, 10);
     struct razer_report report;
-<<<<<<< HEAD
-    
-    switch(usb_dev->descriptor.idProduct) {
-        case USB_DEVICE_ID_RAZER_BLADE_STEALTH:
-        case USB_DEVICE_ID_RAZER_BLADE_STEALTH_LATE_2016:
-        case USB_DEVICE_ID_RAZER_BLADE_QHD:
-            report = razer_chroma_misc_set_blade_brightness(brightness);
-            break;
-
-=======
->>>>>>> 6aa766cb
 
     switch(usb_dev->descriptor.idProduct) {
         case USB_DEVICE_ID_RAZER_ORNATA_CHROMA:
@@ -984,16 +952,6 @@
 
 
     switch(usb_dev->descriptor.idProduct) {
-<<<<<<< HEAD
-        case USB_DEVICE_ID_RAZER_BLADE_STEALTH:
-        case USB_DEVICE_ID_RAZER_BLADE_STEALTH_LATE_2016:
-        case USB_DEVICE_ID_RAZER_BLADE_QHD:
-            report = razer_chroma_misc_get_blade_brightness();
-            break;
-        
-        
-=======
->>>>>>> 6aa766cb
         case USB_DEVICE_ID_RAZER_BLACKWIDOW_ORIGINAL:
         case USB_DEVICE_ID_RAZER_BLACKWIDOW_ULTIMATE_2012:
         case USB_DEVICE_ID_RAZER_BLACKWIDOW_ULTIMATE_2013:
@@ -1012,24 +970,10 @@
     response = razer_send_payload(usb_dev, &report);
 
 	// Brightness is stored elsewhere for the stealth cmds
-<<<<<<< HEAD
-	switch(usb_dev->descriptor.idProduct) {
-        case USB_DEVICE_ID_RAZER_BLADE_STEALTH:
-        case USB_DEVICE_ID_RAZER_BLADE_STEALTH_LATE_2016:
-        case USB_DEVICE_ID_RAZER_BLADE_QHD:
-            brightness = response.arguments[1];
-            break;
-        
-    
-        default:
-            brightness = response.arguments[2];
-            break;
-=======
     if (is_blade_laptop(usb_dev)) {
         brightness = response.arguments[1];
     } else {
         brightness = response.arguments[2];
->>>>>>> 6aa766cb
     }
 
 
@@ -1132,13 +1076,9 @@
 			case USB_DEVICE_ID_RAZER_BLACKWIDOW_ULTIMATE_2016: 
 			case USB_DEVICE_ID_RAZER_BLADE_STEALTH:
 			case USB_DEVICE_ID_RAZER_BLADE_STEALTH_LATE_2016:
-<<<<<<< HEAD
 			case USB_DEVICE_ID_RAZER_BLADE_QHD:
-				report.transaction_id.id = 0x80; // Fall into the 2016/blade/blade2016 to set device id		
-=======
 			case USB_DEVICE_ID_RAZER_BLADE_PRO_LATE_2016:
 				report.transaction_id.id = 0x80; // Fall into the 2016/blade/blade2016 to set device id
->>>>>>> 6aa766cb
 			default:
 				report = razer_chroma_standard_matrix_set_custom_frame(row_id, start_col, stop_col, (unsigned char*)&buf[offset]);
 				break;
@@ -1401,30 +1341,31 @@
                 CREATE_DEVICE_FILE(&hdev->dev, &dev_attr_fn_toggle);                     // Sets wether FN is requires for F-Keys
                 break;
 
-<<<<<<< HEAD
             case USB_DEVICE_ID_RAZER_BLADE_QHD:
                 CREATE_DEVICE_FILE(&hdev->dev, &dev_attr_matrix_effect_wave);            // Wave effect
-=======
-            case USB_DEVICE_ID_RAZER_BLADE_PRO_LATE_2016:
-                CREATE_DEVICE_FILE(&hdev->dev, &dev_attr_matrix_effect_wave);            // Wave effect
-                CREATE_DEVICE_FILE(&hdev->dev, &dev_attr_matrix_effect_starlight);       // Starlight effect
->>>>>>> 6aa766cb
                 CREATE_DEVICE_FILE(&hdev->dev, &dev_attr_matrix_effect_spectrum);        // Spectrum effect
                 CREATE_DEVICE_FILE(&hdev->dev, &dev_attr_matrix_effect_none);            // No effect
                 CREATE_DEVICE_FILE(&hdev->dev, &dev_attr_matrix_effect_reactive);        // Reactive effect
                 CREATE_DEVICE_FILE(&hdev->dev, &dev_attr_matrix_effect_breath);          // Breathing effect
                 CREATE_DEVICE_FILE(&hdev->dev, &dev_attr_matrix_effect_static);          // Static effect
-<<<<<<< HEAD
                 CREATE_DEVICE_FILE(&hdev->dev, &dev_attr_matrix_effect_starlight);       // Starlight effect
                 CREATE_DEVICE_FILE(&hdev->dev, &dev_attr_matrix_effect_custom);          // Custom effect
                 CREATE_DEVICE_FILE(&hdev->dev, &dev_attr_matrix_custom_frame);           // Set LED matrix
                 CREATE_DEVICE_FILE(&hdev->dev, &dev_attr_logo_led_state);                // Enable/Disable the logo
                 CREATE_DEVICE_FILE(&hdev->dev, &dev_attr_fn_toggle);                     // Sets wether FN is requires for F-Keys
-=======
+                break;
+
+            case USB_DEVICE_ID_RAZER_BLADE_PRO_LATE_2016:
+                CREATE_DEVICE_FILE(&hdev->dev, &dev_attr_matrix_effect_wave);            // Wave effect
+                CREATE_DEVICE_FILE(&hdev->dev, &dev_attr_matrix_effect_starlight);       // Starlight effect
+                CREATE_DEVICE_FILE(&hdev->dev, &dev_attr_matrix_effect_spectrum);        // Spectrum effect
+                CREATE_DEVICE_FILE(&hdev->dev, &dev_attr_matrix_effect_none);            // No effect
+                CREATE_DEVICE_FILE(&hdev->dev, &dev_attr_matrix_effect_reactive);        // Reactive effect
+                CREATE_DEVICE_FILE(&hdev->dev, &dev_attr_matrix_effect_breath);          // Breathing effect
+                CREATE_DEVICE_FILE(&hdev->dev, &dev_attr_matrix_effect_static);          // Static effect
                 CREATE_DEVICE_FILE(&hdev->dev, &dev_attr_matrix_effect_custom);          // Custom effect
                 CREATE_DEVICE_FILE(&hdev->dev, &dev_attr_matrix_custom_frame);           // Set LED matrix
                 CREATE_DEVICE_FILE(&hdev->dev, &dev_attr_logo_led_state);                // Enable/Disable the logo
->>>>>>> 6aa766cb
                 break;
 
             case USB_DEVICE_ID_RAZER_TARTARUS_CHROMA:
@@ -1563,38 +1504,34 @@
                 device_remove_file(&hdev->dev, &dev_attr_logo_led_state);                // Enable/Disable the logo
                 device_remove_file(&hdev->dev, &dev_attr_fn_toggle);                     // Sets wether FN is requires for F-Keys
                 break;
-<<<<<<< HEAD
-                
+
             case USB_DEVICE_ID_RAZER_BLADE_QHD:
                 device_remove_file(&hdev->dev, &dev_attr_matrix_effect_wave);            // Wave effect
-=======
-
-
-            case USB_DEVICE_ID_RAZER_BLADE_PRO_LATE_2016:
-                device_remove_file(&hdev->dev, &dev_attr_matrix_effect_wave);            // Wave effect
-                device_remove_file(&hdev->dev, &dev_attr_matrix_effect_starlight);       // Starlight effect
->>>>>>> 6aa766cb
                 device_remove_file(&hdev->dev, &dev_attr_matrix_effect_spectrum);        // Spectrum effect
                 device_remove_file(&hdev->dev, &dev_attr_matrix_effect_none);            // No effect
                 device_remove_file(&hdev->dev, &dev_attr_matrix_effect_reactive);        // Reactive effect
                 device_remove_file(&hdev->dev, &dev_attr_matrix_effect_breath);          // Breathing effect
                 device_remove_file(&hdev->dev, &dev_attr_matrix_effect_static);          // Static effect
-<<<<<<< HEAD
                 device_remove_file(&hdev->dev, &dev_attr_matrix_effect_starlight);       // Starlight effect
                 device_remove_file(&hdev->dev, &dev_attr_matrix_effect_custom);          // Custom effect
                 device_remove_file(&hdev->dev, &dev_attr_matrix_custom_frame);           // Set LED matrix
                 device_remove_file(&hdev->dev, &dev_attr_logo_led_state);                // Enable/Disable the logo
                 device_remove_file(&hdev->dev, &dev_attr_fn_toggle);                     // Sets wether FN is requires for F-Keys
                 break;
-                
-                
-=======
+
+            case USB_DEVICE_ID_RAZER_BLADE_PRO_LATE_2016:
+                device_remove_file(&hdev->dev, &dev_attr_matrix_effect_wave);            // Wave effect
+                device_remove_file(&hdev->dev, &dev_attr_matrix_effect_starlight);       // Starlight effect
+                device_remove_file(&hdev->dev, &dev_attr_matrix_effect_spectrum);        // Spectrum effect
+                device_remove_file(&hdev->dev, &dev_attr_matrix_effect_none);            // No effect
+                device_remove_file(&hdev->dev, &dev_attr_matrix_effect_reactive);        // Reactive effect
+                device_remove_file(&hdev->dev, &dev_attr_matrix_effect_breath);          // Breathing effect
+                device_remove_file(&hdev->dev, &dev_attr_matrix_effect_static);          // Static effect
                 device_remove_file(&hdev->dev, &dev_attr_matrix_effect_custom);          // Custom effect
                 device_remove_file(&hdev->dev, &dev_attr_matrix_custom_frame);           // Set LED matrix
                 device_remove_file(&hdev->dev, &dev_attr_logo_led_state);                // Enable/Disable the logo
                 break;
 
->>>>>>> 6aa766cb
             case USB_DEVICE_ID_RAZER_TARTARUS_CHROMA:
                 device_remove_file(&hdev->dev, &dev_attr_matrix_effect_spectrum);        // Spectrum effect
                 device_remove_file(&hdev->dev, &dev_attr_matrix_effect_static);          // Static effect
@@ -1651,11 +1588,8 @@
     { HID_USB_DEVICE(USB_VENDOR_ID_RAZER,USB_DEVICE_ID_RAZER_BLACKWIDOW_ULTIMATE_2016) },
     { HID_USB_DEVICE(USB_VENDOR_ID_RAZER,USB_DEVICE_ID_RAZER_BLADE_STEALTH) },
     { HID_USB_DEVICE(USB_VENDOR_ID_RAZER,USB_DEVICE_ID_RAZER_BLADE_STEALTH_LATE_2016) },
-<<<<<<< HEAD
     { HID_USB_DEVICE(USB_VENDOR_ID_RAZER,USB_DEVICE_ID_RAZER_BLADE_QHD) },
-=======
     { HID_USB_DEVICE(USB_VENDOR_ID_RAZER,USB_DEVICE_ID_RAZER_BLADE_PRO_LATE_2016) },
->>>>>>> 6aa766cb
     { HID_USB_DEVICE(USB_VENDOR_ID_RAZER,USB_DEVICE_ID_RAZER_TARTARUS_CHROMA) },
     { HID_USB_DEVICE(USB_VENDOR_ID_RAZER,USB_DEVICE_ID_RAZER_BLACKWIDOW_CHROMA) },
     { HID_USB_DEVICE(USB_VENDOR_ID_RAZER,USB_DEVICE_ID_RAZER_BLACKWIDOW_CHROMA_TE) },
